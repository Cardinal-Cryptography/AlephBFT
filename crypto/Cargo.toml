--- conflicted
+++ resolved
@@ -1,10 +1,6 @@
 [package]
 name = "aleph-bft-crypto"
-<<<<<<< HEAD
-version = "0.4.1"
-=======
-version = "0.5.0"
->>>>>>> e0dd2395
+version = "0.5.1"
 edition = "2021"
 authors = ["Cardinal Cryptography"]
 documentation = "https://docs.rs/?"
