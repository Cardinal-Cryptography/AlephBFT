--- conflicted
+++ resolved
@@ -2,11 +2,7 @@
 use async_trait::async_trait;
 use codec::{Codec, Decode, Encode};
 use log::warn;
-<<<<<<< HEAD
 use std::{fmt::Debug, hash::Hash, marker::PhantomData};
-=======
-use std::fmt::Debug;
->>>>>>> e0dd2395
 
 /// The type used as a signature.
 ///
@@ -99,13 +95,8 @@
 /// A pair consisting of an instance of the `Signable` trait and an (arbitrary) signature.
 ///
 /// The method `[UncheckedSigned::check]` can be used to upgrade this `struct` to
-<<<<<<< HEAD
-/// `[Signed<'a, T, K>]` which ensures that the signature matches the signed object.
+/// `[Signed<T, K>]` which ensures that the signature matches the signed object.
 #[derive(Clone, Eq, PartialEq, Hash, Debug, Decode, Encode)]
-=======
-/// `[Signed<T, K>]` which ensures that the signature matches the signed object.
-#[derive(Clone, Debug, Decode, Encode, PartialEq, Eq, Hash)]
->>>>>>> e0dd2395
 pub struct UncheckedSigned<T: Signable, S: Signature> {
     signable: T,
     signature: S,
@@ -189,13 +180,8 @@
 ///
 /// The correctness is guaranteed by storing a (phantom) reference to the `Keychain` that verified
 /// the signature.
-<<<<<<< HEAD
 #[derive(Eq, PartialEq, Hash, Debug, Decode, Encode)]
-pub struct Signed<'a, T: Signable + Index, K: Keychain> {
-=======
-#[derive(Debug)]
 pub struct Signed<T: Signable + Index, K: Keychain> {
->>>>>>> e0dd2395
     unchecked: UncheckedSigned<T, K::Signature>,
 }
 
@@ -274,13 +260,8 @@
 /// implement the [`Index`] trait, it should use the `Signed::sign_with_index` method which will
 /// use this wrapper transparently. Note that in the implementation of `Signable` for `Indexed<T>`,
 /// the hash is the hash of the underlying data `T`. Therefore, instances of the type
-<<<<<<< HEAD
-/// [`Signed<'a, Indexed<T>, MK>`] can be aggregated into `Multisigned<'a, T, MK>`
+/// [`Signed<Indexed<T>, MK>`] can be aggregated into `Multisigned<T, MK>`
 #[derive(Clone, Eq, PartialEq, Hash, Debug, Decode, Encode)]
-=======
-/// [`Signed<Indexed<T>, MK>`] can be aggregated into `Multisigned<T, MK>`
-#[derive(Clone, Debug, Decode, Encode, PartialEq, Eq, Hash)]
->>>>>>> e0dd2395
 pub struct Indexed<T: Signable> {
     signable: T,
     index: NodeIndex,
@@ -312,20 +293,11 @@
 
 /// Signable data together with a complete multisignature.
 ///
-<<<<<<< HEAD
-/// An instance of `Multisigned<'a, T: Signable, MK: MultiKeychain>` consists of a data of type `T`
+/// An instance of `Multisigned<T: Signable, MK: MultiKeychain>` consists of a data of type `T`
 /// together with a multisignature which is valid and complete according to a multikeychain
-/// reference `&'a MK`. The lifetime parameter ensures that the data with a multisignature do not
-/// outlive the session.
+/// reference `MK`.
 #[derive(Eq, PartialEq, Hash, Debug, Decode, Encode)]
-pub struct Multisigned<'a, T: Signable, MK: MultiKeychain> {
-=======
-/// An instance of `Multisigned<T: Signable, MK: MultiKeychain>` consists of a data of type `T`
-/// together with a multisignature which is valid and complete according to a multikeychain of
-/// type `MK`.
-#[derive(Debug)]
 pub struct Multisigned<T: Signable, MK: MultiKeychain> {
->>>>>>> e0dd2395
     unchecked: UncheckedSigned<T, MK::PartialMultisignature>,
 }
 
@@ -356,10 +328,9 @@
     }
 }
 
-<<<<<<< HEAD
 #[derive(Clone, Eq, PartialEq, Hash, Debug, Decode, Encode)]
-pub struct IncompleteMultisignatureError<'a, T: Signable, MK: MultiKeychain> {
-    pub partial: PartiallyMultisigned<'a, T, MK>,
+pub struct IncompleteMultisignatureError<T: Signable, MK: MultiKeychain> {
+    pub partial: PartiallyMultisigned<T, MK>,
     /// `PartiallyMultisigned` only conditionally implements `Hash`:
     /// ```rust
     /// # use std::hash::Hasher;
@@ -378,11 +349,6 @@
     /// The alternative solution could be to make `Signature: Hash` or give up `Hash` for
     /// `IncompleteMultisignatureError`.
     _phantom: PhantomData<MK::PartialMultisignature>,
-=======
-#[derive(Debug)]
-pub struct IncompleteMultisignatureError<T: Signable, MK: MultiKeychain> {
-    pub partial: PartiallyMultisigned<T, MK>,
->>>>>>> e0dd2395
 }
 
 /// Signable data together with a valid partial multisignature.
@@ -390,18 +356,13 @@
 /// Instances of this type keep track whether the partial multisignautre is complete or not.
 /// If the multisignature is complete, you can get [`Multisigned`] by pattern matching
 /// against the variant [`PartiallyMultisigned::Complete`].
-<<<<<<< HEAD
 ///
 /// We can derive neither `codec::Encode` nor `codec::Decode`, because the generated implementation
 /// for enum passes template arguments incorrectly (against `E0109`), i.e.
-/// `PartiallyMultisigned::<'a, T, MK>::Complete` instead of
-/// `PartiallyMultisigned::Complete::<'a, T, MK>`.
+/// `PartiallyMultisigned::<T, MK>::Complete` instead of
+/// `PartiallyMultisigned::Complete::<T, MK>`.
 #[derive(Clone, Eq, PartialEq, Hash, Debug)]
-pub enum PartiallyMultisigned<'a, T: Signable, MK: MultiKeychain> {
-=======
-#[derive(Debug)]
 pub enum PartiallyMultisigned<T: Signable, MK: MultiKeychain> {
->>>>>>> e0dd2395
     Incomplete {
         unchecked: UncheckedSigned<T, MK::PartialMultisignature>,
     },
