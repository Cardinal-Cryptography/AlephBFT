use futures::{
    channel::oneshot::{channel, Receiver, Sender},
    future::FusedFuture,
};
<<<<<<< HEAD
use log::debug;
use std::fmt::{Debug, Formatter};
=======
use log::{debug, warn};
>>>>>>> 958c3012

type TerminatorConnection = (Sender<()>, Receiver<()>);

/// Struct that holds connections to offspring and parent components/tasks
/// and enables a clean/synchronized shutdown
pub struct Terminator {
    component_name: &'static str,
    parent_exit: Receiver<()>,
    parent_connection: Option<TerminatorConnection>,
    offspring_connections: Vec<(&'static str, (Sender<()>, TerminatorConnection))>,
}

impl Debug for Terminator {
    fn fmt(&self, f: &mut Formatter<'_>) -> std::fmt::Result {
        write!(f, "component name: {}, ", self.component_name)?;
        write!(
            f,
            "#offspring connections: {}",
            self.offspring_connections.len()
        )
    }
}

impl Terminator {
    fn new(
        parent_exit: Receiver<()>,
        parent_connection: Option<TerminatorConnection>,
        component_name: &'static str,
    ) -> Self {
        Self {
            component_name,
            parent_exit,
            parent_connection,
            offspring_connections: Vec::new(),
        }
    }

    /// Creates a terminator for the root component
    pub fn create_root(exit: Receiver<()>, name: &'static str) -> Self {
        Self::new(exit, None, name)
    }

    /// Get exit channel for current component
    pub fn get_exit(&mut self) -> &mut Receiver<()> {
        &mut self.parent_exit
    }

    /// Add a connection to an offspring component/task
    pub fn add_offspring_connection(&mut self, name: &'static str) -> Terminator {
        let (exit_send, exit_recv) = channel();
        let (sender, offspring_recv) = channel();
        let (offspring_sender, recv) = channel();

        let endpoint = (sender, recv);
        let offspring_endpoint = (offspring_sender, offspring_recv);

        self.offspring_connections
            .push((name, (exit_send, endpoint)));
        Terminator::new(exit_recv, Some(offspring_endpoint), name)
    }

    /// Perform a synchronized shutdown
    pub async fn terminate_sync(self) {
        if !self.parent_exit.is_terminated() {
            debug!(
                target: self.component_name,
                "Terminator has not recieved exit from parent: synchronization canceled.",
            );
            return;
        }

        debug!(
            target: self.component_name,
            "Terminator preparing for shutdown.",
        );

        let mut offspring_senders = Vec::new();
        let mut offspring_receivers = Vec::new();

        // First send exits to descendants
        for (name, (exit, connection)) in self.offspring_connections {
            if exit.send(()).is_err() {
                debug!(target: self.component_name, "{} already stopped.", name);
            }

            let (sender, receiver) = connection;
            offspring_senders.push((sender, name));
            offspring_receivers.push((receiver, name));
        }

        // Make sure that all descendants recieved exit and won't be communicating with other components
        for (receiver, name) in offspring_receivers {
            if receiver.await.is_err() {
                debug!(
                    target: self.component_name,
                    "Terminator failed to receive from {}.",
                    name,
                );
            }
        }

        debug!(
            target: self.component_name,
            "Terminator gathered notifications from descendants.",
        );

        // Notify parent that our subtree is ready for graceful exit
        // and wait for signal that all other components are ready
        if let Some((sender, receiver)) = self.parent_connection {
            if sender.send(()).is_err() {
                debug!(
                    target: self.component_name,
                    "Terminator failed to notify parent component.",
                );
            } else {
                debug!(
                    target: self.component_name,
                    "Terminator notified parent component.",
                );
            }

            if receiver.await.is_err() {
                debug!(
                    target: self.component_name,
                    "Terminator failed to receive from parent component."
                );
            } else {
                debug!(
                    target: self.component_name,
                    "Terminator recieved shutdown permission from parent component."
                );
            }
        }

        // Notify descendants that exiting is now safe
        for (sender, name) in offspring_senders {
            if sender.send(()).is_err() {
                debug!(
                    target: self.component_name,
                    "Terminator failed to notify {}.",
                    name,
                );
            }
        }

        debug!(
            target: self.component_name,
            "Terminator sent permits to descendants: ready to exit.",
        );
    }
}

pub async fn handle_task_termination<T>(
    task_handle: T,
    target: &'static str,
    name: &'static str,
    index: aleph_bft_types::NodeIndex,
) where
    T: FusedFuture<Output = Result<(), ()>>,
{
    if !task_handle.is_terminated() {
        if let Err(()) = task_handle.await {
            warn!(
                target: target,
                "{:?} {} task stopped with an error", index, name
            );
        }
        debug!(target: target, "{:?} {} stopped.", index, name);
    }
}

#[cfg(test)]
mod tests {
    use futures::{channel::oneshot, pin_mut, select, FutureExt};

    use crate::Terminator;

    async fn leaf(mut terminator: Terminator) {
        let _ = terminator.get_exit().await;
        terminator.terminate_sync().await;
    }

    async fn internal_1(mut terminator: Terminator, with_crash: bool) {
        let leaf_handle_1 = leaf(terminator.add_offspring_connection("leaf")).fuse();
        let leaf_handle_2 = leaf(terminator.add_offspring_connection("leaf")).fuse();

        let leaf_handle_1 = tokio::spawn(leaf_handle_1);
        let leaf_handle_2 = tokio::spawn(leaf_handle_2);

        if with_crash {
            return;
        }

        _ = terminator.get_exit().await;
        terminator.terminate_sync().await;

        let _ = leaf_handle_1.await;
        let _ = leaf_handle_2.await;
    }

    async fn internal_2(mut terminator: Terminator, with_crash: bool) {
        let leaf_handle_1 = leaf(terminator.add_offspring_connection("leaf")).fuse();
        let leaf_handle_2 = leaf(terminator.add_offspring_connection("leaf")).fuse();
        let internal_handle = internal_1(
            terminator.add_offspring_connection("internal_1"),
            with_crash,
        )
        .fuse();

        pin_mut!(leaf_handle_1);
        pin_mut!(leaf_handle_2);
        pin_mut!(internal_handle);

        select! {
            _ = leaf_handle_1 => assert!(with_crash, "leaf crashed when it wasn't supposed to"),
            _ = leaf_handle_2 => assert!(with_crash, "leaf crashed when it wasn't supposed to"),
            _ = internal_handle => assert!(with_crash, "internal_1 crashed when it wasn't supposed to"),
            _ = terminator.get_exit() => assert!(!with_crash, "exited when we expected internal crash"),
        }

        let terminator_handle = terminator.terminate_sync().fuse();
        pin_mut!(terminator_handle);

        loop {
            select! {
                _ = leaf_handle_1 => {},
                _ = leaf_handle_2 => {},
                _ = internal_handle => {},
                _ = terminator_handle => {},
                complete => break,
            }
        }
    }

    async fn root_component(mut terminator: Terminator, with_crash: bool) {
        let leaf_handle = leaf(terminator.add_offspring_connection("leaf")).fuse();
        let internal_handle = internal_2(
            terminator.add_offspring_connection("internal_2"),
            with_crash,
        )
        .fuse();

        pin_mut!(leaf_handle);
        pin_mut!(internal_handle);

        select! {
            _ = leaf_handle => assert!(with_crash, "leaf crashed when it wasn't supposed to"),
            _ = internal_handle => assert!(with_crash, "internal_2 crashed when it wasn't supposed to"),
            _ = terminator.get_exit() => assert!(!with_crash, "exited when we expected internal crash"),
        }

        let terminator_handle = terminator.terminate_sync().fuse();
        pin_mut!(terminator_handle);

        loop {
            select! {
                _ = leaf_handle => {},
                _ = internal_handle => {},
                _ = terminator_handle => {},
                complete => break,
            }
        }
    }

    #[tokio::test]
    async fn simple_exit() {
        let (exit_tx, exit_rx) = oneshot::channel();
        let terminator = Terminator::create_root(exit_rx, "root");
        exit_tx.send(()).expect("should send");
        root_component(terminator, false).await;
    }

    #[tokio::test]
    async fn component_crash() {
        let (_exit_tx, exit_rx) = oneshot::channel();
        let terminator = Terminator::create_root(exit_rx, "root");
        root_component(terminator, true).await;
    }
}<|MERGE_RESOLUTION|>--- conflicted
+++ resolved
@@ -2,12 +2,8 @@
     channel::oneshot::{channel, Receiver, Sender},
     future::FusedFuture,
 };
-<<<<<<< HEAD
-use log::debug;
+use log::{debug, warn};
 use std::fmt::{Debug, Formatter};
-=======
-use log::{debug, warn};
->>>>>>> 958c3012
 
 type TerminatorConnection = (Sender<()>, Receiver<()>);
 
