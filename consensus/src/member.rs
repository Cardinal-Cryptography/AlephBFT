use crate::{
    member::Task::{CoordRequest, ParentsRequest, RequestNewest, UnitRebroadcast},
    network,
    runway::{
        self, NetworkIO, NewestUnitResponse, Request, Response, RunwayIO, RunwayNotificationIn,
        RunwayNotificationOut,
    },
    task_queue::TaskQueue,
    units::{UncheckedSignedUnit, UnitCoord},
    Config, Data, DataProvider, FinalizationHandler, Hasher, MultiKeychain, Network, NodeCount,
    NodeIndex, Receiver, Recipient, Sender, Signature, SpawnHandle, UncheckedSigned,
};
use aleph_bft_types::NodeMap;
use codec::{Decode, Encode};
use futures::{
    channel::{mpsc, oneshot},
    future::FusedFuture,
    pin_mut, FutureExt, StreamExt,
};
use futures_timer::Delay;
use log::{debug, error, info, trace, warn};
use network::NetworkData;
use rand::Rng;
use std::{
    collections::HashSet,
    convert::TryInto,
    fmt::{self, Debug},
    io::{Read, Write},
    marker::PhantomData,
    time,
    time::Duration,
};

/// A message concerning units, either about new units or some requests for them.
#[derive(Debug, Encode, Decode, Clone)]
pub(crate) enum UnitMessage<H: Hasher, D: Data, S: Signature> {
    /// For disseminating newly created units.
    NewUnit(UncheckedSignedUnit<H, D, S>),
    /// Request for a unit by its coord.
    RequestCoord(NodeIndex, UnitCoord),
    /// Response to a request by coord.
    ResponseCoord(UncheckedSignedUnit<H, D, S>),
    /// Request for the full list of parents of a unit.
    RequestParents(NodeIndex, H::Hash),
    /// Response to a request for a full list of parents.
    ResponseParents(H::Hash, Vec<UncheckedSignedUnit<H, D, S>>),
    /// Request by a node for the newest unit created by them, together with a u64 salt
    RequestNewest(NodeIndex, u64),
    /// Response to RequestNewest: (our index, maybe unit, salt) signed by us
    ResponseNewest(UncheckedSigned<NewestUnitResponse<H, D, S>, S>),
}

impl<H: Hasher, D: Data, S: Signature> UnitMessage<H, D, S> {
    pub(crate) fn included_data(&self) -> Vec<D> {
        match self {
            Self::NewUnit(uu) => vec![uu.as_signable().data().clone()],
            Self::RequestCoord(_, _) => Vec::new(),
            Self::ResponseCoord(uu) => vec![uu.as_signable().data().clone()],
            Self::RequestParents(_, _) => Vec::new(),
            Self::ResponseParents(_, units) => units
                .iter()
                .map(|uu| uu.as_signable().data().clone())
                .collect(),
            UnitMessage::RequestNewest(_, _) => Vec::new(),
            UnitMessage::ResponseNewest(response) => response.as_signable().included_data(),
        }
    }
}

#[derive(Eq, PartialEq, Debug)]
enum Task<H: Hasher> {
    // Request the unit with the given (creator, round) coordinates.
    CoordRequest {
        coord: UnitCoord,
        rescheduled: bool,
    },
    // Request parents of the unit with the given hash and Recipient.
    ParentsRequest {
        hash: H::Hash,
        recipient: Recipient,
        rescheduled: bool,
    },
    // Broadcast the top known unit for a given node.
    UnitRebroadcast(NodeIndex),
    // Request the newest unit created by node itself.
    RequestNewest(u64),
}

<<<<<<< HEAD
impl<H: Hasher> Task<H> {
    fn rescheduled(self) -> Self {
        match self {
            CoordRequest { coord, .. } => CoordRequest {
                coord,
                rescheduled: true,
            },
            ParentsRequest {
                hash, recipient, ..
            } => ParentsRequest {
                hash,
                recipient,
                rescheduled: true,
            },
            other => other,
=======
#[derive(Eq, PartialEq, Debug)]
struct ScheduledTask<H: Hasher> {
    task: Task<H>,
    scheduled_time: time::Instant,
    // The number of times the task was performed so far.
    counter: usize,
}

impl<H: Hasher> fmt::Display for ScheduledTask<H> {
    fn fmt(&self, f: &mut fmt::Formatter) -> fmt::Result {
        write!(
            f,
            "ScheduledTask({:?}, counter {})",
            self.task, self.counter
        )
    }
}

impl<H: Hasher> ScheduledTask<H> {
    fn new(task: Task<H>, scheduled_time: time::Instant) -> Self {
        ScheduledTask {
            task,
            scheduled_time,
            counter: 0,
>>>>>>> 3d7b091b
        }
    }
}

enum TaskDetails<H: Hasher, D: Data, S: Signature> {
    Cancel,
    Delay(Duration),
    Perform {
        message: UnitMessage<H, D, S>,
        recipient: Recipient,
        reschedule: Duration,
    },
}

#[derive(Clone)]
pub struct LocalIO<D: Data, DP: DataProvider<D>, FH: FinalizationHandler<D>, US: Write, UL: Read> {
    data_provider: DP,
    finalization_handler: FH,
    unit_saver: US,
    unit_loader: UL,
    _phantom: PhantomData<D>,
}

#[derive(Debug, Clone)]
pub struct TopUnit<H: Hasher, D: Data, S: Signature> {
    unit: UncheckedSignedUnit<H, D, S>,
    discovered: time::Instant,
}

impl<D: Data, DP: DataProvider<D>, FH: FinalizationHandler<D>, US: Write, UL: Read>
    LocalIO<D, DP, FH, US, UL>
{
    pub fn new(
        data_provider: DP,
        finalization_handler: FH,
        unit_saver: US,
        unit_loader: UL,
    ) -> LocalIO<D, DP, FH, US, UL> {
        LocalIO {
            data_provider,
            finalization_handler,
            unit_saver,
            unit_loader,
            _phantom: PhantomData,
        }
    }
}

struct MemberStatus<'a, H>
where
    H: Hasher,
{
    task_queue: &'a BinaryHeap<ScheduledTask<H>>,
    not_resolved_parents: &'a HashSet<H::Hash>,
    not_resolved_coords: &'a HashSet<UnitCoord>,
}

impl<'a, H> MemberStatus<'a, H>
where
    H: Hasher,
{
    fn new(
        task_queue: &'a BinaryHeap<ScheduledTask<H>>,
        not_resolved_parents: &'a HashSet<H::Hash>,
        not_resolved_coords: &'a HashSet<UnitCoord>,
    ) -> Self {
        Self {
            task_queue,
            not_resolved_parents,
            not_resolved_coords,
        }
    }
}

impl<'a, H> fmt::Display for MemberStatus<'a, H>
where
    H: Hasher,
{
    fn fmt(&self, f: &mut fmt::Formatter) -> fmt::Result {
        let mut count_coord_request: usize = 0;
        let mut count_parents_request: usize = 0;
        let mut count_request_newest: usize = 0;
        let mut count_rebroadcast: usize = 0;
        for task in self.task_queue.iter().map(|st| &st.task) {
            match task {
                Task::CoordRequest(_) => count_coord_request += 1,
                Task::ParentsRequest(_, _) => count_parents_request += 1,
                Task::RequestNewest(_) => count_request_newest += 1,
                Task::UnitRebroadcast(_) => count_rebroadcast += 1,
            }
        }
        let long_time_pending_tasks: Vec<_> = self
            .task_queue
            .iter()
            .filter(|st| match st.task {
                Task::UnitRebroadcast(_) => false,
                _ => st.counter >= 5,
            })
            .collect();
        write!(f, "Member status report: ")?;
        write!(f, "task queue content: ")?;
        write!(
            f,
            "CoordRequest - {}, ParentsRequest - {}, UnitRebroadcast - {}, RequestNewest - {}",
            count_coord_request, count_parents_request, count_rebroadcast, count_request_newest,
        )?;
        if !self.not_resolved_coords.is_empty() {
            write!(
                f,
                "; not_resolved_coords.len() - {}",
                self.not_resolved_coords.len()
            )?;
        }
        if !self.not_resolved_parents.is_empty() {
            write!(
                f,
                "; not_resolved_parents.len() - {}",
                self.not_resolved_parents.len()
            )?;
        }
        if !long_time_pending_tasks.is_empty() {
            write!(f, "; pending tasks with counter >= 5 -")?;
            for task in long_time_pending_tasks.iter() {
                write!(f, " {},", task)?;
            }
        }
        write!(f, ".")?;
        Ok(())
    }
}

struct Member<H, D, S>
where
    H: Hasher,
    D: Data,
    S: Signature,
{
    config: Config,
    task_queue: TaskQueue<Task<H>>,
    not_resolved_parents: HashSet<H::Hash>,
    not_resolved_coords: HashSet<UnitCoord>,
    newest_unit_resolved: bool,
    n_members: NodeCount,
    unit_messages_for_network: Sender<(UnitMessage<H, D, S>, Recipient)>,
    unit_messages_from_network: Receiver<UnitMessage<H, D, S>>,
    notifications_for_runway: Sender<RunwayNotificationIn<H, D, S>>,
    notifications_from_runway: Receiver<RunwayNotificationOut<H, D, S>>,
    resolved_requests: Receiver<Request<H>>,
    exiting: bool,
    top_units: NodeMap<TopUnit<H, D, S>>,
}

impl<H, D, S> Member<H, D, S>
where
    H: Hasher,
    D: Data,
    S: Signature,
{
    fn new(
        config: Config,
        unit_messages_for_network: Sender<(UnitMessage<H, D, S>, Recipient)>,
        unit_messages_from_network: Receiver<UnitMessage<H, D, S>>,
        notifications_for_runway: Sender<RunwayNotificationIn<H, D, S>>,
        notifications_from_runway: Receiver<RunwayNotificationOut<H, D, S>>,
        resolved_requests: Receiver<Request<H>>,
    ) -> Self {
        let n_members = config.n_members;

        let mut task_queue = TaskQueue::new();
        for node in 0..n_members.into() {
            task_queue.schedule(UnitRebroadcast(node.into()), time::Instant::now());
        }

        Self {
            config,
            task_queue,
            not_resolved_parents: HashSet::new(),
            not_resolved_coords: HashSet::new(),
            newest_unit_resolved: false,
            n_members,
            unit_messages_for_network,
            unit_messages_from_network,
            notifications_for_runway,
            notifications_from_runway,
            resolved_requests,
            exiting: false,
            top_units: NodeMap::with_size(n_members),
        }
    }

    fn on_create(&mut self, u: UncheckedSignedUnit<H, D, S>) {
        self.send_unit_message(UnitMessage::NewUnit(u), Recipient::Everyone);
    }

    fn on_unit_discovered(&mut self, new_unit: UncheckedSignedUnit<H, D, S>) {
        match self.top_units.get(new_unit.as_signable().creator()) {
            Some(u) if u.unit.as_signable().round() >= new_unit.as_signable().round() => (),
            _ => self.top_units.insert(
                new_unit.as_signable().creator(),
                TopUnit {
                    unit: new_unit,
                    discovered: time::Instant::now(),
                },
            ),
        };
    }

    fn on_request_coord(&mut self, coord: UnitCoord) {
        trace!(target: "AlephBFT-member", "{:?} Dealing with missing coord notification {:?}.", self.index(), coord);
        if !self.not_resolved_coords.insert(coord) {
            return;
        }

        self.task_queue.schedule_now(CoordRequest {
            coord,
            rescheduled: false,
        });
        self.trigger_tasks();
    }

    fn on_request_parents(&mut self, u_hash: H::Hash, recipient: Recipient) {
        if !self.not_resolved_parents.insert(u_hash) {
            return;
        }

        self.task_queue.schedule_now(ParentsRequest {
            hash: u_hash,
            recipient,
            rescheduled: false,
        });
        self.trigger_tasks();
    }

    fn on_request_newest(&mut self, salt: u64) {
        self.task_queue.schedule_now(RequestNewest(salt));
        self.trigger_tasks();
    }

    fn trigger_tasks(&mut self) {
        while let Some(task) = self.task_queue.pop_due_task() {
            match self.task_details(&task) {
                TaskDetails::Cancel => (),
                TaskDetails::Delay(delay) => self.task_queue.schedule_in(task, delay),
                TaskDetails::Perform {
                    message,
                    recipient,
                    reschedule,
                } => {
                    self.send_unit_message(message, recipient);
                    self.task_queue.schedule_in(task.rescheduled(), reschedule)
                }
            }
        }
    }

    fn random_peer(&self) -> Recipient {
        let node = rand::thread_rng()
            .gen_range(0..self.n_members.into())
            .into();
        Recipient::Node(node)
    }

    fn index(&self) -> NodeIndex {
        self.config.node_ix
    }

    fn send_unit_message(&mut self, message: UnitMessage<H, D, S>, recipient: Recipient) {
        if self
            .unit_messages_for_network
            .unbounded_send((message, recipient))
            .is_err()
        {
            warn!(target: "AlephBFT-member", "{:?} Channel to network should be open", self.index());
            self.exiting = true;
        }
    }

    /// Given a task and the number of times it was performed, returns `Cancel` if the task is no longer active,
    /// `Delay(Duration)` if the task is active, but cannot be performed right now, and
    /// `Perform { message, recipient, reschedule }` if the task is to send `message` to `recipient` and it should
    /// be rescheduled after `reschedule`.
    fn task_details(&self, task: &Task<H>) -> TaskDetails<H, D, S> {
        if !self.still_valid(task) {
            TaskDetails::Cancel
        } else {
            match self.message(task) {
                None => TaskDetails::Delay(self.delay(task)),
                Some(message) => TaskDetails::Perform {
                    message,
                    recipient: self.recipient(task),
                    reschedule: self.delay(task),
                },
            }
        }
    }

    fn message(&self, task: &Task<H>) -> Option<UnitMessage<H, D, S>> {
        match task {
            CoordRequest { coord, .. } => Some(UnitMessage::RequestCoord(self.index(), *coord)),
            ParentsRequest { hash, .. } => Some(UnitMessage::RequestParents(self.index(), *hash)),
            UnitRebroadcast(node) => self
                .top_units
                .get(*node)
                .and_then(|u| self.rebroadcast_if_old(u)),
            RequestNewest(salt) => Some(UnitMessage::RequestNewest(self.index(), *salt)),
        }
    }

    fn rebroadcast_if_old(&self, top_unit: &TopUnit<H, D, S>) -> Option<UnitMessage<H, D, S>> {
        if time::Instant::now().saturating_duration_since(top_unit.discovered)
            > self.config.delay_config.unit_rebroadcast_interval_min
        {
            Some(UnitMessage::NewUnit(top_unit.unit.clone()))
        } else {
            None
        }
    }

    fn recipient(&self, task: &Task<H>) -> Recipient {
        match task {
            CoordRequest {
                coord,
                rescheduled: false,
                ..
            } => Recipient::Node(coord.creator()),
            CoordRequest { .. } => self.random_peer(),

            ParentsRequest {
                recipient,
                rescheduled: false,
                ..
            } => recipient.clone(),
            ParentsRequest { .. } => self.random_peer(),

            _ => Recipient::Everyone,
        }
    }

    fn still_valid(&self, task: &Task<H>) -> bool {
        match task {
            CoordRequest { coord, .. } => self.not_resolved_coords.contains(coord),
            ParentsRequest { hash, .. } => self.not_resolved_parents.contains(hash),
            RequestNewest(_) => !self.newest_unit_resolved,
            UnitRebroadcast(_) => true,
        }
    }

    /// Most tasks use `requests_interval` (see [crate::DelayConfig]) as their delay.
    /// The exception is [Task::UnitRebroadcast] - this one picks a random delay between
    /// `unit_rebroadcast_interval_min` and `unit_rebroadcast_interval_max`.
    ///
    /// The properties of this scheme are:
    /// 1. A unit is broadcast after `unit_rebroadcast_interval_min` since first learning about the
    ///    unit at the earliest (see check in [Self::message]).
    /// 2. A unit is broadcast after `unit_rebroadcast_interval_min + unit_rebroadcast_interval_max`
    ///    since first learning about the unit at the latest. This happens because the unit might
    ///    have been barely not old enough after the task triggered `unit_rebroadcast_interval_min`
    ///    since discovery and the next task run after that is randomly selected to happen after
    ///    `unit_rebroadcast_interval_max`.
    fn delay(&self, task: &Task<H>) -> Duration {
        match task {
<<<<<<< HEAD
            CoordRequest { .. } => self.config.delay_config.requests_interval,
            ParentsRequest { .. } => self.config.delay_config.requests_interval,
            UnitRebroadcast(_) => {
=======
            Task::UnitRebroadcast(_) => {
>>>>>>> 3d7b091b
                let low = self.config.delay_config.unit_rebroadcast_interval_min;
                let high = self.config.delay_config.unit_rebroadcast_interval_max;
                let millis = rand::thread_rng().gen_range(low.as_millis()..high.as_millis());
                Duration::from_millis(millis as u64)
            }
<<<<<<< HEAD
            RequestNewest(_) => self.config.delay_config.requests_interval,
=======
            _ => self.config.delay_config.requests_interval,
>>>>>>> 3d7b091b
        }
    }

    fn on_unit_message_from_units(&mut self, message: RunwayNotificationOut<H, D, S>) {
        match message {
            RunwayNotificationOut::NewSelfUnit(u) => self.on_create(u),
            RunwayNotificationOut::NewAnyUnit(u) => self.on_unit_discovered(u),
            RunwayNotificationOut::Request(request, recipient) => match request {
                Request::Coord(coord) => self.on_request_coord(coord),
                Request::Parents(u_hash) => self.on_request_parents(u_hash, recipient),
                Request::NewestUnit(salt) => self.on_request_newest(salt),
            },
            RunwayNotificationOut::Response(response, recipient) => match response {
                Response::Coord(u) => {
                    let message = UnitMessage::ResponseCoord(u);
                    self.send_unit_message(message, Recipient::Node(recipient))
                }
                Response::Parents(u_hash, parents) => {
                    let message = UnitMessage::ResponseParents(u_hash, parents);
                    self.send_unit_message(message, Recipient::Node(recipient))
                }
                Response::NewestUnit(response) => {
                    let requester = response.as_signable().requester();
                    let message = UnitMessage::ResponseNewest(response);
                    self.send_unit_message(message, Recipient::Node(requester))
                }
            },
        }
    }

    fn status_report(&self) {
        let status = MemberStatus::new(
            &self.task_queue,
            &self.not_resolved_parents,
            &self.not_resolved_coords,
        );
        info!(target: "AlephBFT-member", "{}", status);
    }

    async fn run(mut self, mut exit: oneshot::Receiver<()>) {
        let ticker_delay = self.config.delay_config.tick_interval;
        let mut ticker = Delay::new(ticker_delay).fuse();
        let status_ticker_delay = Duration::from_secs(10);
        let mut status_ticker = Delay::new(status_ticker_delay).fuse();

        loop {
            futures::select! {
                event = self.notifications_from_runway.next() => match event {
                    Some(message) => {
                        self.on_unit_message_from_units(message);
                    },
                    None => {
                        error!(target: "AlephBFT-member", "{:?} Unit message stream from Runway closed.", self.index());
                        break;
                    },
                },

                event = self.resolved_requests.next() => match event {
                    Some(request) => match request {
                        Request::Coord(coord) => { self.not_resolved_coords.remove(&coord); },
                        Request::Parents(u_hash) => { self.not_resolved_parents.remove(&u_hash); },
                        Request::NewestUnit(_) => {
                            self.newest_unit_resolved = true;
                        }
                    },
                    None => {
                        error!(target: "AlephBFT-member", "{:?} Resolved-requests stream from Runway closed.", self.index());
                        break;
                    }
                },

                event = self.unit_messages_from_network.next() => match event {
                    Some(message) => match message.try_into() {
                        Ok(notification) => self.send_notification_to_runway(notification),
                        Err(_) => error!(target: "AlephBFT-member", "{:?} Unable to convert a UnitMessage into an instance of RunwayNotificationIn.", self.index()),
                    },
                    None => {
                        error!(target: "AlephBFT-member", "{:?} Unit message stream from network closed.", self.index());
                        break;
                    },
                },

                _ = &mut ticker => {
                    self.trigger_tasks();
                    ticker = Delay::new(ticker_delay).fuse();
                },

                _ = &mut status_ticker => {
                    self.status_report();
                    status_ticker = Delay::new(status_ticker_delay).fuse();
                },

                _ = &mut exit => {
                    info!(target: "AlephBFT-member", "{:?} received exit signal", self.index());
                    self.exiting = true;
                },
            }
            if self.exiting {
                info!(target: "AlephBFT-member", "{:?} Member decided to exit.", self.index());
                break;
            }
        }
        debug!(target: "AlephBFT-member", "{:?} Member stopped.", self.index());
    }

    fn send_notification_to_runway(&mut self, notification: RunwayNotificationIn<H, D, S>) {
        if self
            .notifications_for_runway
            .unbounded_send(notification)
            .is_err()
        {
            warn!(target: "AlephBFT-member", "{:?} Sender to runway with RunwayNotificationIn messages should be open", self.index());
            self.exiting = true;
        }
    }
}

/// Starts the consensus algorithm as an async task. It stops establishing consensus for new data items after
/// reaching the threshold specified in [`Config::max_round`] or upon receiving a stop signal from `exit`.
/// For a detailed description of the consensus implemented by `run_session` see
/// [docs for devs](https://cardinal-cryptography.github.io/AlephBFT/index.html)
/// or the [original paper](https://arxiv.org/abs/1908.05156).
pub async fn run_session<
    H: Hasher,
    D: Data,
    DP: DataProvider<D>,
    FH: FinalizationHandler<D>,
    US: Write,
    UL: Read,
    N: Network<NetworkData<H, D, MK::Signature, MK::PartialMultisignature>> + 'static,
    SH: SpawnHandle,
    MK: MultiKeychain,
>(
    config: Config,
    local_io: LocalIO<D, DP, FH, US, UL>,
    network: N,
    keybox: MK,
    spawn_handle: SH,
    mut exit: oneshot::Receiver<()>,
) {
    let index = config.node_ix;
    info!(target: "AlephBFT-member", "{:?} Spawning party for a session.", index);

    let (alert_messages_for_alerter, alert_messages_from_network) = mpsc::unbounded();
    let (alert_messages_for_network, alert_messages_from_alerter) = mpsc::unbounded();
    let (unit_messages_for_units, unit_messages_from_network) = mpsc::unbounded();
    let (unit_messages_for_network, unit_messages_from_units) = mpsc::unbounded();
    let (runway_messages_for_runway, runway_messages_from_network) = mpsc::unbounded();
    let (runway_messages_for_network, runway_messages_from_runway) = mpsc::unbounded();
    let (resolved_requests_tx, resolved_requests_rx) = mpsc::unbounded();

    info!(target: "AlephBFT-member", "{:?} Spawning network.", index);
    let (network_exit, exit_stream) = oneshot::channel();

    let network_handle = spawn_handle.spawn_essential("member/network", async move {
        network::run(
            network,
            unit_messages_from_units,
            unit_messages_for_units,
            alert_messages_from_alerter,
            alert_messages_for_alerter,
            exit_stream,
        )
        .await
    });
    let network_handle = network_handle.fuse();
    pin_mut!(network_handle);
    info!(target: "AlephBFT-member", "{:?} Network spawned.", index);

    info!(target: "AlephBFT-member", "{:?} Initializing Runway.", index);
    let (runway_exit, exit_stream) = oneshot::channel();
    let network_io = NetworkIO {
        alert_messages_for_network,
        alert_messages_from_network,
        unit_messages_from_network: runway_messages_from_network,
        unit_messages_for_network: runway_messages_for_network,
        resolved_requests: resolved_requests_tx,
    };
    let runway_io = RunwayIO::new(
        local_io.data_provider,
        local_io.finalization_handler,
        local_io.unit_saver,
        local_io.unit_loader,
    );
    let runway_handle = runway::run(
        config.clone(),
        runway_io,
        keybox.clone(),
        spawn_handle.clone(),
        network_io,
        exit_stream,
    );
    let runway_handle = runway_handle.fuse();
    pin_mut!(runway_handle);
    info!(target: "AlephBFT-member", "{:?} Runway initialized.", index);

    info!(target: "AlephBFT-member", "{:?} Initializing Member.", index);
    let member = Member::new(
        config,
        unit_messages_for_network,
        unit_messages_from_network,
        runway_messages_for_runway,
        runway_messages_from_runway,
        resolved_requests_rx,
    );
    let (member_exit, exit_stream) = oneshot::channel();
    let member_handle = member.run(exit_stream).fuse();
    pin_mut!(member_handle);
    info!(target: "AlephBFT-member", "{:?} Member initialized.", index);

    futures::select! {
        _ = network_handle => {
            error!(target: "AlephBFT-member", "{:?} Network-hub terminated early.", index);
        },

        _ = runway_handle => {
            error!(target: "AlephBFT-member", "{:?} Runway terminated early.", index);
        },

        _ = member_handle => {
            error!(target: "AlephBFT-member", "{:?} Member terminated early.", index);
        },

        _ = &mut exit => {
            info!(target: "AlephBFT-member", "{:?} exit channel was called.", index);
        },
    }

    info!(target: "AlephBFT-member", "{:?} Run ending.", index);
    if runway_exit.send(()).is_err() {
        debug!(target: "AlephBFT-member", "{:?} Runway already stopped.", index);
    }
    if !runway_handle.is_terminated() {
        runway_handle.await;
        debug!(target: "AlephBFT-member", "{:?} Runway stopped.", index);
    }

    if member_exit.send(()).is_err() {
        debug!(target: "AlephBFT-member", "{:?} Member already stopped.", index);
    }
    if !member_handle.is_terminated() {
        member_handle.await;
        debug!(target: "AlephBFT-member", "{:?} Member stopped.", index);
    }

    if network_exit.send(()).is_err() {
        debug!(target: "AlephBFT-member", "{:?} Network-hub already stopped.", index);
    }
    if !network_handle.is_terminated() {
        if let Err(()) = network_handle.await {
            warn!(target: "AlephBFT-member", "{:?} Network task stopped with an error", index);
        }
        debug!(target: "AlephBFT-member", "{:?} Network stopped.", index);
    }

    info!(target: "AlephBFT-member", "{:?} Run ended.", index);
}<|MERGE_RESOLUTION|>--- conflicted
+++ resolved
@@ -70,65 +70,34 @@
 #[derive(Eq, PartialEq, Debug)]
 enum Task<H: Hasher> {
     // Request the unit with the given (creator, round) coordinates.
-    CoordRequest {
-        coord: UnitCoord,
-        rescheduled: bool,
-    },
+    CoordRequest(UnitCoord),
     // Request parents of the unit with the given hash and Recipient.
-    ParentsRequest {
-        hash: H::Hash,
-        recipient: Recipient,
-        rescheduled: bool,
-    },
+    ParentsRequest(H::Hash, Recipient),
     // Broadcast the top known unit for a given node.
     UnitRebroadcast(NodeIndex),
     // Request the newest unit created by node itself.
     RequestNewest(u64),
 }
 
-<<<<<<< HEAD
-impl<H: Hasher> Task<H> {
-    fn rescheduled(self) -> Self {
-        match self {
-            CoordRequest { coord, .. } => CoordRequest {
-                coord,
-                rescheduled: true,
-            },
-            ParentsRequest {
-                hash, recipient, ..
-            } => ParentsRequest {
-                hash,
-                recipient,
-                rescheduled: true,
-            },
-            other => other,
-=======
 #[derive(Eq, PartialEq, Debug)]
-struct ScheduledTask<H: Hasher> {
+struct RepeatableTask<H: Hasher> {
     task: Task<H>,
-    scheduled_time: time::Instant,
-    // The number of times the task was performed so far.
     counter: usize,
 }
 
-impl<H: Hasher> fmt::Display for ScheduledTask<H> {
+impl<H: Hasher> fmt::Display for RepeatableTask<H> {
     fn fmt(&self, f: &mut fmt::Formatter) -> fmt::Result {
         write!(
             f,
-            "ScheduledTask({:?}, counter {})",
+            "RepeatableTask({:?}, counter {})",
             self.task, self.counter
         )
     }
 }
 
-impl<H: Hasher> ScheduledTask<H> {
-    fn new(task: Task<H>, scheduled_time: time::Instant) -> Self {
-        ScheduledTask {
-            task,
-            scheduled_time,
-            counter: 0,
->>>>>>> 3d7b091b
-        }
+impl<H: Hasher> RepeatableTask<H> {
+    fn new(task: Task<H>) -> Self {
+        Self { task, counter: 0 }
     }
 }
 
@@ -180,7 +149,7 @@
 where
     H: Hasher,
 {
-    task_queue: &'a BinaryHeap<ScheduledTask<H>>,
+    task_queue: &'a TaskQueue<RepeatableTask<H>>,
     not_resolved_parents: &'a HashSet<H::Hash>,
     not_resolved_coords: &'a HashSet<UnitCoord>,
 }
@@ -190,7 +159,7 @@
     H: Hasher,
 {
     fn new(
-        task_queue: &'a BinaryHeap<ScheduledTask<H>>,
+        task_queue: &'a TaskQueue<RepeatableTask<H>>,
         not_resolved_parents: &'a HashSet<H::Hash>,
         not_resolved_coords: &'a HashSet<UnitCoord>,
     ) -> Self {
@@ -213,17 +182,17 @@
         let mut count_rebroadcast: usize = 0;
         for task in self.task_queue.iter().map(|st| &st.task) {
             match task {
-                Task::CoordRequest(_) => count_coord_request += 1,
-                Task::ParentsRequest(_, _) => count_parents_request += 1,
-                Task::RequestNewest(_) => count_request_newest += 1,
-                Task::UnitRebroadcast(_) => count_rebroadcast += 1,
+                CoordRequest(_) => count_coord_request += 1,
+                ParentsRequest(_, _) => count_parents_request += 1,
+                RequestNewest(_) => count_request_newest += 1,
+                UnitRebroadcast(_) => count_rebroadcast += 1,
             }
         }
         let long_time_pending_tasks: Vec<_> = self
             .task_queue
             .iter()
             .filter(|st| match st.task {
-                Task::UnitRebroadcast(_) => false,
+                UnitRebroadcast(_) => false,
                 _ => st.counter >= 5,
             })
             .collect();
@@ -266,7 +235,7 @@
     S: Signature,
 {
     config: Config,
-    task_queue: TaskQueue<Task<H>>,
+    task_queue: TaskQueue<RepeatableTask<H>>,
     not_resolved_parents: HashSet<H::Hash>,
     not_resolved_coords: HashSet<UnitCoord>,
     newest_unit_resolved: bool,
@@ -298,7 +267,10 @@
 
         let mut task_queue = TaskQueue::new();
         for node in 0..n_members.into() {
-            task_queue.schedule(UnitRebroadcast(node.into()), time::Instant::now());
+            task_queue.schedule(
+                RepeatableTask::new(UnitRebroadcast(node.into())),
+                time::Instant::now(),
+            );
         }
 
         Self {
@@ -341,10 +313,8 @@
             return;
         }
 
-        self.task_queue.schedule_now(CoordRequest {
-            coord,
-            rescheduled: false,
-        });
+        self.task_queue
+            .schedule_now(RepeatableTask::new(CoordRequest(coord)));
         self.trigger_tasks();
     }
 
@@ -353,22 +323,20 @@
             return;
         }
 
-        self.task_queue.schedule_now(ParentsRequest {
-            hash: u_hash,
-            recipient,
-            rescheduled: false,
-        });
+        self.task_queue
+            .schedule_now(RepeatableTask::new(ParentsRequest(u_hash, recipient)));
         self.trigger_tasks();
     }
 
     fn on_request_newest(&mut self, salt: u64) {
-        self.task_queue.schedule_now(RequestNewest(salt));
+        self.task_queue
+            .schedule_now(RepeatableTask::new(RequestNewest(salt)));
         self.trigger_tasks();
     }
 
     fn trigger_tasks(&mut self) {
-        while let Some(task) = self.task_queue.pop_due_task() {
-            match self.task_details(&task) {
+        while let Some(mut task) = self.task_queue.pop_due_task() {
+            match self.task_details(&task.task, task.counter) {
                 TaskDetails::Cancel => (),
                 TaskDetails::Delay(delay) => self.task_queue.schedule_in(task, delay),
                 TaskDetails::Perform {
@@ -377,7 +345,8 @@
                     reschedule,
                 } => {
                     self.send_unit_message(message, recipient);
-                    self.task_queue.schedule_in(task.rescheduled(), reschedule)
+                    task.counter += 1;
+                    self.task_queue.schedule_in(task, reschedule)
                 }
             }
         }
@@ -409,7 +378,7 @@
     /// `Delay(Duration)` if the task is active, but cannot be performed right now, and
     /// `Perform { message, recipient, reschedule }` if the task is to send `message` to `recipient` and it should
     /// be rescheduled after `reschedule`.
-    fn task_details(&self, task: &Task<H>) -> TaskDetails<H, D, S> {
+    fn task_details(&self, task: &Task<H>, counter: usize) -> TaskDetails<H, D, S> {
         if !self.still_valid(task) {
             TaskDetails::Cancel
         } else {
@@ -417,7 +386,7 @@
                 None => TaskDetails::Delay(self.delay(task)),
                 Some(message) => TaskDetails::Perform {
                     message,
-                    recipient: self.recipient(task),
+                    recipient: self.recipient(task, counter),
                     reschedule: self.delay(task),
                 },
             }
@@ -426,8 +395,8 @@
 
     fn message(&self, task: &Task<H>) -> Option<UnitMessage<H, D, S>> {
         match task {
-            CoordRequest { coord, .. } => Some(UnitMessage::RequestCoord(self.index(), *coord)),
-            ParentsRequest { hash, .. } => Some(UnitMessage::RequestParents(self.index(), *hash)),
+            CoordRequest(coord) => Some(UnitMessage::RequestCoord(self.index(), *coord)),
+            ParentsRequest(hash, _) => Some(UnitMessage::RequestParents(self.index(), *hash)),
             UnitRebroadcast(node) => self
                 .top_units
                 .get(*node)
@@ -446,21 +415,13 @@
         }
     }
 
-    fn recipient(&self, task: &Task<H>) -> Recipient {
-        match task {
-            CoordRequest {
-                coord,
-                rescheduled: false,
-                ..
-            } => Recipient::Node(coord.creator()),
-            CoordRequest { .. } => self.random_peer(),
-
-            ParentsRequest {
-                recipient,
-                rescheduled: false,
-                ..
-            } => recipient.clone(),
-            ParentsRequest { .. } => self.random_peer(),
+    fn recipient(&self, task: &Task<H>, counter: usize) -> Recipient {
+        match (task, counter) {
+            (CoordRequest(coord), 0) => Recipient::Node(coord.creator()),
+            (CoordRequest(_), _) => self.random_peer(),
+
+            (ParentsRequest(_, recipient), 0) => recipient.clone(),
+            (ParentsRequest(_, _), _) => self.random_peer(),
 
             _ => Recipient::Everyone,
         }
@@ -468,8 +429,8 @@
 
     fn still_valid(&self, task: &Task<H>) -> bool {
         match task {
-            CoordRequest { coord, .. } => self.not_resolved_coords.contains(coord),
-            ParentsRequest { hash, .. } => self.not_resolved_parents.contains(hash),
+            CoordRequest(coord) => self.not_resolved_coords.contains(coord),
+            ParentsRequest(hash, _) => self.not_resolved_parents.contains(hash),
             RequestNewest(_) => !self.newest_unit_resolved,
             UnitRebroadcast(_) => true,
         }
@@ -489,23 +450,13 @@
     ///    `unit_rebroadcast_interval_max`.
     fn delay(&self, task: &Task<H>) -> Duration {
         match task {
-<<<<<<< HEAD
-            CoordRequest { .. } => self.config.delay_config.requests_interval,
-            ParentsRequest { .. } => self.config.delay_config.requests_interval,
             UnitRebroadcast(_) => {
-=======
-            Task::UnitRebroadcast(_) => {
->>>>>>> 3d7b091b
                 let low = self.config.delay_config.unit_rebroadcast_interval_min;
                 let high = self.config.delay_config.unit_rebroadcast_interval_max;
                 let millis = rand::thread_rng().gen_range(low.as_millis()..high.as_millis());
                 Duration::from_millis(millis as u64)
             }
-<<<<<<< HEAD
-            RequestNewest(_) => self.config.delay_config.requests_interval,
-=======
             _ => self.config.delay_config.requests_interval,
->>>>>>> 3d7b091b
         }
     }
 
