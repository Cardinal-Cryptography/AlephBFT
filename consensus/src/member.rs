--- conflicted
+++ resolved
@@ -1,5 +1,5 @@
 use crate::{
-    member::Task::{CoordRequest, ParentsRequest, RequestNewest, UnitRebroadcast},
+    member::Task::{CoordRequest, ParentsRequest, RequestNewest, UnitBroadcast},
     network,
     runway::{
         self, NetworkIO, NewestUnitResponse, Request, Response, RunwayIO, RunwayNotificationIn,
@@ -28,7 +28,6 @@
     fmt::{self, Debug},
     io::{Read, Write},
     marker::PhantomData,
-    time,
     time::Duration,
 };
 
@@ -69,29 +68,24 @@
 }
 
 #[derive(Eq, PartialEq, Debug)]
-enum Task<H: Hasher> {
+enum Task<H: Hasher, D: Data, S: Signature> {
     // Request the unit with the given (creator, round) coordinates.
     CoordRequest(UnitCoord),
     // Request parents of the unit with the given hash and Recipient.
     ParentsRequest(H::Hash, Recipient),
-<<<<<<< HEAD
-    // Broadcast the top known unit for a given node.
-    UnitRebroadcast(NodeIndex),
-=======
     // Rebroadcast a given unit periodically (cancelled after a more recent unit by the same creator is received)
     UnitBroadcast(UncheckedSignedUnit<H, D, S>),
->>>>>>> a70dddac
     // Request the newest unit created by node itself.
     RequestNewest(u64),
 }
 
 #[derive(Eq, PartialEq, Debug)]
-struct RepeatableTask<H: Hasher> {
-    task: Task<H>,
+struct RepeatableTask<H: Hasher, D: Data, S: Signature> {
+    task: Task<H, D, S>,
     counter: usize,
 }
 
-impl<H: Hasher> fmt::Display for RepeatableTask<H> {
+impl<H: Hasher, D: Data, S: Signature> fmt::Display for RepeatableTask<H, D, S> {
     fn fmt(&self, f: &mut fmt::Formatter) -> fmt::Result {
         write!(
             f,
@@ -101,20 +95,10 @@
     }
 }
 
-impl<H: Hasher> RepeatableTask<H> {
-    fn new(task: Task<H>) -> Self {
+impl<H: Hasher, D: Data, S: Signature> RepeatableTask<H, D, S> {
+    fn new(task: Task<H, D, S>) -> Self {
         Self { task, counter: 0 }
     }
-}
-
-enum TaskDetails<H: Hasher, D: Data, S: Signature> {
-    Cancel,
-    Delay(Duration),
-    Perform {
-        message: UnitMessage<H, D, S>,
-        recipient: Recipient,
-        reschedule: Duration,
-    },
 }
 
 enum TaskDetails<H: Hasher, D: Data, S: Signature> {
@@ -133,12 +117,6 @@
     unit_saver: US,
     unit_loader: UL,
     _phantom: PhantomData<D>,
-}
-
-#[derive(Debug, Clone)]
-pub struct TopUnit<H: Hasher, D: Data, S: Signature> {
-    unit: UncheckedSignedUnit<H, D, S>,
-    discovered: time::Instant,
 }
 
 impl<D: Data, DP: DataProvider<D>, FH: FinalizationHandler<D>, US: Write, UL: Read>
@@ -160,21 +138,15 @@
     }
 }
 
-struct MemberStatus<'a, H>
-where
-    H: Hasher,
-{
-    task_queue: &'a TaskQueue<RepeatableTask<H>>,
+struct MemberStatus<'a, H: Hasher, D: Data, S: Signature> {
+    task_queue: &'a TaskQueue<RepeatableTask<H, D, S>>,
     not_resolved_parents: &'a HashSet<H::Hash>,
     not_resolved_coords: &'a HashSet<UnitCoord>,
 }
 
-impl<'a, H> MemberStatus<'a, H>
-where
-    H: Hasher,
-{
+impl<'a, H: Hasher, D: Data, S: Signature> MemberStatus<'a, H, D, S> {
     fn new(
-        task_queue: &'a TaskQueue<RepeatableTask<H>>,
+        task_queue: &'a TaskQueue<RepeatableTask<H, D, S>>,
         not_resolved_parents: &'a HashSet<H::Hash>,
         not_resolved_coords: &'a HashSet<UnitCoord>,
     ) -> Self {
@@ -186,7 +158,7 @@
     }
 }
 
-impl<'a, H> fmt::Display for MemberStatus<'a, H>
+impl<'a, H: Hasher, D: Data, S: Signature> fmt::Display for MemberStatus<'a, H, D, S>
 where
     H: Hasher,
 {
@@ -197,40 +169,22 @@
         let mut count_rebroadcast: usize = 0;
         for task in self.task_queue.iter().map(|st| &st.task) {
             match task {
-<<<<<<< HEAD
                 CoordRequest(_) => count_coord_request += 1,
                 ParentsRequest(_, _) => count_parents_request += 1,
                 RequestNewest(_) => count_request_newest += 1,
-                UnitRebroadcast(_) => count_rebroadcast += 1,
-=======
-                Task::CoordRequest(_) => count_coord_request += 1,
-                Task::ParentsRequest(_, _) => count_parents_request += 1,
-                Task::RequestNewest(_) => count_request_newest += 1,
-                Task::UnitBroadcast(_) => count_rebroadcast += 1,
->>>>>>> a70dddac
+                UnitBroadcast(_) => count_rebroadcast += 1,
             }
         }
         let long_time_pending_tasks: Vec<_> = self
             .task_queue
             .iter()
-<<<<<<< HEAD
-            .filter(|st| match st.task {
-                UnitRebroadcast(_) => false,
-                _ => st.counter >= 5,
-            })
-=======
             .filter(|st| st.counter >= 5)
->>>>>>> a70dddac
             .collect();
         write!(f, "Member status report: ")?;
         write!(f, "task queue content: ")?;
         write!(
             f,
-<<<<<<< HEAD
-            "CoordRequest - {}, ParentsRequest - {}, UnitRebroadcast - {}, RequestNewest - {}",
-=======
             "CoordRequest - {}, ParentsRequest - {}, UnitBroadcast - {}, RequestNewest - {}",
->>>>>>> a70dddac
             count_coord_request, count_parents_request, count_rebroadcast, count_request_newest,
         )?;
         if !self.not_resolved_coords.is_empty() {
@@ -275,7 +229,7 @@
     S: Signature,
 {
     config: Config,
-    task_queue: TaskQueue<RepeatableTask<H>>,
+    task_queue: TaskQueue<RepeatableTask<H, D, S>>,
     not_resolved_parents: HashSet<H::Hash>,
     not_resolved_coords: HashSet<UnitCoord>,
     newest_unit_resolved: bool,
@@ -286,11 +240,7 @@
     notifications_from_runway: Receiver<RunwayNotificationOut<H, D, S>>,
     resolved_requests: Receiver<Request<H>>,
     exiting: bool,
-<<<<<<< HEAD
-    top_units: NodeMap<TopUnit<H, D, S>>,
-=======
     top_units: NodeMap<Round>,
->>>>>>> a70dddac
 }
 
 impl<H, D, S> Member<H, D, S>
@@ -309,20 +259,9 @@
     ) -> Self {
         let n_members = config.n_members;
 
-<<<<<<< HEAD
-        let mut task_queue = TaskQueue::new();
-        for node in 0..n_members.into() {
-            task_queue.schedule(
-                RepeatableTask::new(UnitRebroadcast(node.into())),
-                time::Instant::now(),
-            );
-        }
-
-=======
->>>>>>> a70dddac
         Self {
             config,
-            task_queue,
+            task_queue: TaskQueue::new(),
             not_resolved_parents: HashSet::new(),
             not_resolved_coords: HashSet::new(),
             newest_unit_resolved: false,
@@ -342,18 +281,6 @@
     }
 
     fn on_unit_discovered(&mut self, new_unit: UncheckedSignedUnit<H, D, S>) {
-<<<<<<< HEAD
-        match self.top_units.get(new_unit.as_signable().creator()) {
-            Some(u) if u.unit.as_signable().round() >= new_unit.as_signable().round() => (),
-            _ => self.top_units.insert(
-                new_unit.as_signable().creator(),
-                TopUnit {
-                    unit: new_unit,
-                    discovered: time::Instant::now(),
-                },
-            ),
-        };
-=======
         let unit_creator = new_unit.as_signable().creator();
         let unit_round = new_unit.as_signable().round();
         if self
@@ -363,12 +290,10 @@
             .unwrap_or(true)
         {
             self.top_units.insert(unit_creator, unit_round);
-            let task = Task::UnitBroadcast(new_unit);
-            let scheduled_time = time::Instant::now() + self.delay(&task);
-            self.task_queue
-                .push(ScheduledTask::new(task, scheduled_time));
-        }
->>>>>>> a70dddac
+            let task = RepeatableTask::new(UnitBroadcast(new_unit));
+            let delay = self.delay(&task.task);
+            self.task_queue.schedule_in(task, delay)
+        }
     }
 
     fn on_request_coord(&mut self, coord: UnitCoord) {
@@ -399,36 +324,17 @@
     }
 
     fn trigger_tasks(&mut self) {
-<<<<<<< HEAD
         while let Some(mut task) = self.task_queue.pop_due_task() {
             match self.task_details(&task.task, task.counter) {
                 TaskDetails::Cancel => (),
-                TaskDetails::Delay(delay) => self.task_queue.schedule_in(task, delay),
-=======
-        while let Some(mut request) = self.task_queue.pop() {
-            let curr_time = time::Instant::now();
-            if request.scheduled_time > curr_time {
-                self.task_queue.push(request);
-                break;
-            }
-
-            match self.task_details(&request.task, request.counter) {
-                TaskDetails::Cancel => (),
->>>>>>> a70dddac
                 TaskDetails::Perform {
                     message,
                     recipient,
                     reschedule,
                 } => {
                     self.send_unit_message(message, recipient);
-<<<<<<< HEAD
                     task.counter += 1;
                     self.task_queue.schedule_in(task, reschedule)
-=======
-                    request.scheduled_time += reschedule;
-                    request.counter += 1;
-                    self.task_queue.push(request);
->>>>>>> a70dddac
                 }
             }
         }
@@ -460,81 +366,6 @@
     /// `Delay(Duration)` if the task is active, but cannot be performed right now, and
     /// `Perform { message, recipient, reschedule }` if the task is to send `message` to `recipient` and it should
     /// be rescheduled after `reschedule`.
-<<<<<<< HEAD
-    fn task_details(&self, task: &Task<H>, counter: usize) -> TaskDetails<H, D, S> {
-        if !self.still_valid(task) {
-            TaskDetails::Cancel
-        } else {
-            match self.message(task) {
-                None => TaskDetails::Delay(self.delay(task)),
-                Some(message) => TaskDetails::Perform {
-                    message,
-                    recipient: self.recipient(task, counter),
-                    reschedule: self.delay(task),
-                },
-            }
-        }
-    }
-
-    fn message(&self, task: &Task<H>) -> Option<UnitMessage<H, D, S>> {
-        match task {
-            CoordRequest(coord) => Some(UnitMessage::RequestCoord(self.index(), *coord)),
-            ParentsRequest(hash, _) => Some(UnitMessage::RequestParents(self.index(), *hash)),
-            UnitRebroadcast(node) => self
-                .top_units
-                .get(*node)
-                .and_then(|u| self.rebroadcast_if_old(u)),
-            RequestNewest(salt) => Some(UnitMessage::RequestNewest(self.index(), *salt)),
-        }
-    }
-
-    fn rebroadcast_if_old(&self, top_unit: &TopUnit<H, D, S>) -> Option<UnitMessage<H, D, S>> {
-        if time::Instant::now().saturating_duration_since(top_unit.discovered)
-            > self.config.delay_config.unit_rebroadcast_interval_min
-        {
-            Some(UnitMessage::NewUnit(top_unit.unit.clone()))
-        } else {
-            None
-        }
-    }
-
-    fn recipient(&self, task: &Task<H>, counter: usize) -> Recipient {
-        match (task, counter) {
-            (CoordRequest(coord), 0) => Recipient::Node(coord.creator()),
-            (CoordRequest(_), _) => self.random_peer(),
-
-            (ParentsRequest(_, recipient), 0) => recipient.clone(),
-            (ParentsRequest(_, _), _) => self.random_peer(),
-
-            _ => Recipient::Everyone,
-        }
-    }
-
-    fn still_valid(&self, task: &Task<H>) -> bool {
-        match task {
-            CoordRequest(coord) => self.not_resolved_coords.contains(coord),
-            ParentsRequest(hash, _) => self.not_resolved_parents.contains(hash),
-            RequestNewest(_) => !self.newest_unit_resolved,
-            UnitRebroadcast(_) => true,
-        }
-    }
-
-    /// Most tasks use `requests_interval` (see [crate::DelayConfig]) as their delay.
-    /// The exception is [Task::UnitRebroadcast] - this one picks a random delay between
-    /// `unit_rebroadcast_interval_min` and `unit_rebroadcast_interval_max`.
-    ///
-    /// The properties of this scheme are:
-    /// 1. A unit is broadcast after `unit_rebroadcast_interval_min` since first learning about the
-    ///    unit at the earliest (see check in [Self::message]).
-    /// 2. A unit is broadcast after `unit_rebroadcast_interval_min + unit_rebroadcast_interval_max`
-    ///    since first learning about the unit at the latest. This happens because the unit might
-    ///    have been barely not old enough after the task triggered `unit_rebroadcast_interval_min`
-    ///    since discovery and the next task run after that is randomly selected to happen after
-    ///    `unit_rebroadcast_interval_max`.
-    fn delay(&self, task: &Task<H>) -> Duration {
-        match task {
-            UnitRebroadcast(_) => {
-=======
     fn task_details(&mut self, task: &Task<H, D, S>, counter: usize) -> TaskDetails<H, D, S> {
         match self.still_valid(task) {
             false => TaskDetails::Cancel,
@@ -548,10 +379,10 @@
 
     fn message(&self, task: &Task<H, D, S>) -> UnitMessage<H, D, S> {
         match task {
-            Task::CoordRequest(coord) => UnitMessage::RequestCoord(self.index(), *coord),
-            Task::ParentsRequest(hash, _) => UnitMessage::RequestParents(self.index(), *hash),
-            Task::UnitBroadcast(unit) => UnitMessage::NewUnit(unit.clone()),
-            Task::RequestNewest(salt) => UnitMessage::RequestNewest(self.index(), *salt),
+            CoordRequest(coord) => UnitMessage::RequestCoord(self.index(), *coord),
+            ParentsRequest(hash, _) => UnitMessage::RequestParents(self.index(), *hash),
+            UnitBroadcast(unit) => UnitMessage::NewUnit(unit.clone()),
+            RequestNewest(salt) => UnitMessage::RequestNewest(self.index(), *salt),
         }
     }
 
@@ -559,27 +390,25 @@
         match (self.preferred_recipient(task), counter) {
             (Recipient::Everyone, _) => Recipient::Everyone,
             (recipient, 0) => recipient,
-            (_, _) => Recipient::Node(self.random_peer()),
+            (_, _) => self.random_peer(),
         }
     }
 
     fn preferred_recipient(&self, task: &Task<H, D, S>) -> Recipient {
         match task {
-            Task::CoordRequest(coord) => Recipient::Node(coord.creator()),
-            Task::ParentsRequest(_, preferred_recipient) => preferred_recipient.clone(),
-            Task::UnitBroadcast(_) => Recipient::Everyone,
-            Task::RequestNewest(_) => Recipient::Everyone,
+            CoordRequest(coord) => Recipient::Node(coord.creator()),
+            ParentsRequest(_, preferred_recipient) => preferred_recipient.clone(),
+            UnitBroadcast(_) => Recipient::Everyone,
+            RequestNewest(_) => Recipient::Everyone,
         }
     }
 
     fn still_valid(&self, task: &Task<H, D, S>) -> bool {
         match task {
-            Task::CoordRequest(coord) => self.not_resolved_coords.contains(coord),
-            Task::ParentsRequest(hash, _preferred_recipient) => {
-                self.not_resolved_parents.contains(hash)
-            }
-            Task::RequestNewest(_) => !self.newest_unit_resolved,
-            Task::UnitBroadcast(unit) => {
+            CoordRequest(coord) => self.not_resolved_coords.contains(coord),
+            ParentsRequest(hash, _preferred_recipient) => self.not_resolved_parents.contains(hash),
+            RequestNewest(_) => !self.newest_unit_resolved,
+            UnitBroadcast(unit) => {
                 Some(&unit.as_signable().round())
                     == self.top_units.get(unit.as_signable().creator())
             }
@@ -591,8 +420,7 @@
     /// `unit_rebroadcast_interval_min` and `unit_rebroadcast_interval_max`.
     fn delay(&self, task: &Task<H, D, S>) -> Duration {
         match task {
-            Task::UnitBroadcast(_) => {
->>>>>>> a70dddac
+            UnitBroadcast(_) => {
                 let low = self.config.delay_config.unit_rebroadcast_interval_min;
                 let high = self.config.delay_config.unit_rebroadcast_interval_max;
                 let millis = rand::thread_rng().gen_range(low.as_millis()..high.as_millis());
