use crate::{
    member::Task::{CoordRequest, ParentsRequest, RequestNewest, UnitBroadcast},
    network,
    runway::{
        self, NetworkIO, NewestUnitResponse, Request, Response, RunwayIO, RunwayNotificationIn,
        RunwayNotificationOut,
    },
    task_queue::TaskQueue,
    units::{UncheckedSignedUnit, UnitCoord},
    Config, Data, DataProvider, FinalizationHandler, Hasher, MultiKeychain, Network, NodeCount,
    NodeIndex, Receiver, Recipient, Round, Sender, Signature, SpawnHandle, Terminator,
    UncheckedSigned,
};
use aleph_bft_types::NodeMap;
use codec::{Decode, Encode};
use futures::{channel::mpsc, future::FusedFuture, pin_mut, FutureExt, StreamExt};
use futures_timer::Delay;
use itertools::Itertools;
use log::{debug, error, info, trace, warn};
use network::NetworkData;
use rand::Rng;
use std::{
    collections::HashSet,
    convert::TryInto,
    fmt::{self, Debug},
    io::{Read, Write},
    marker::PhantomData,
    time::Duration,
};

/// A message concerning units, either about new units or some requests for them.
#[derive(Debug, Encode, Decode, Clone)]
pub(crate) enum UnitMessage<H: Hasher, D: Data, S: Signature> {
    /// For disseminating newly created units.
    NewUnit(UncheckedSignedUnit<H, D, S>),
    /// Request for a unit by its coord.
    RequestCoord(NodeIndex, UnitCoord),
    /// Response to a request by coord.
    ResponseCoord(UncheckedSignedUnit<H, D, S>),
    /// Request for the full list of parents of a unit.
    RequestParents(NodeIndex, H::Hash),
    /// Response to a request for a full list of parents.
    ResponseParents(H::Hash, Vec<UncheckedSignedUnit<H, D, S>>),
    /// Request by a node for the newest unit created by them, together with a u64 salt
    RequestNewest(NodeIndex, u64),
    /// Response to RequestNewest: (our index, maybe unit, salt) signed by us
    ResponseNewest(UncheckedSigned<NewestUnitResponse<H, D, S>, S>),
}

impl<H: Hasher, D: Data, S: Signature> UnitMessage<H, D, S> {
    pub(crate) fn included_data(&self) -> Vec<D> {
        match self {
            Self::NewUnit(uu) => uu.as_signable().included_data(),
            Self::RequestCoord(_, _) => Vec::new(),
            Self::ResponseCoord(uu) => uu.as_signable().included_data(),
            Self::RequestParents(_, _) => Vec::new(),
            Self::ResponseParents(_, units) => units
                .iter()
                .flat_map(|uu| uu.as_signable().included_data())
                .collect(),
            UnitMessage::RequestNewest(_, _) => Vec::new(),
            UnitMessage::ResponseNewest(response) => response.as_signable().included_data(),
        }
    }
}

#[derive(Eq, PartialEq, Debug)]
enum Task<H: Hasher, D: Data, S: Signature> {
    // Request the unit with the given (creator, round) coordinates.
    CoordRequest(UnitCoord),
    // Request parents of the unit with the given hash and Recipient.
    ParentsRequest(H::Hash, Recipient),
    // Rebroadcast a given unit periodically (cancelled after a more recent unit by the same creator is received)
    UnitBroadcast(UncheckedSignedUnit<H, D, S>),
    // Request the newest unit created by node itself.
    RequestNewest(u64),
}

#[derive(Eq, PartialEq, Debug)]
struct RepeatableTask<H: Hasher, D: Data, S: Signature> {
    task: Task<H, D, S>,
    counter: usize,
}

impl<H: Hasher, D: Data, S: Signature> fmt::Display for RepeatableTask<H, D, S> {
    fn fmt(&self, f: &mut fmt::Formatter) -> fmt::Result {
        write!(
            f,
            "RepeatableTask({:?}, counter {})",
            self.task, self.counter
        )
    }
}

impl<H: Hasher, D: Data, S: Signature> RepeatableTask<H, D, S> {
    fn new(task: Task<H, D, S>) -> Self {
        Self { task, counter: 0 }
    }
}

enum TaskDetails<H: Hasher, D: Data, S: Signature> {
    Cancel,
    Perform {
        message: UnitMessage<H, D, S>,
        recipient: Recipient,
        reschedule: Duration,
    },
}

#[derive(Clone)]
pub struct LocalIO<D: Data, DP: DataProvider<D>, FH: FinalizationHandler<D>, US: Write, UL: Read> {
    data_provider: DP,
    finalization_handler: FH,
    unit_saver: US,
    unit_loader: UL,
    _phantom: PhantomData<D>,
}

impl<D: Data, DP: DataProvider<D>, FH: FinalizationHandler<D>, US: Write, UL: Read>
    LocalIO<D, DP, FH, US, UL>
{
    pub fn new(
        data_provider: DP,
        finalization_handler: FH,
        unit_saver: US,
        unit_loader: UL,
    ) -> LocalIO<D, DP, FH, US, UL> {
        LocalIO {
            data_provider,
            finalization_handler,
            unit_saver,
            unit_loader,
            _phantom: PhantomData,
        }
    }
}

struct MemberStatus<'a, H: Hasher, D: Data, S: Signature> {
    task_queue: &'a TaskQueue<RepeatableTask<H, D, S>>,
    not_resolved_parents: &'a HashSet<H::Hash>,
    not_resolved_coords: &'a HashSet<UnitCoord>,
}

impl<'a, H: Hasher, D: Data, S: Signature> MemberStatus<'a, H, D, S> {
    fn new(
        task_queue: &'a TaskQueue<RepeatableTask<H, D, S>>,
        not_resolved_parents: &'a HashSet<H::Hash>,
        not_resolved_coords: &'a HashSet<UnitCoord>,
    ) -> Self {
        Self {
            task_queue,
            not_resolved_parents,
            not_resolved_coords,
        }
    }
}

impl<'a, H: Hasher, D: Data, S: Signature> fmt::Display for MemberStatus<'a, H, D, S>
where
    H: Hasher,
{
    fn fmt(&self, f: &mut fmt::Formatter) -> fmt::Result {
        let mut count_coord_request: usize = 0;
        let mut count_parents_request: usize = 0;
        let mut count_request_newest: usize = 0;
        let mut count_rebroadcast: usize = 0;
        for task in self.task_queue.iter().map(|st| &st.task) {
            match task {
                CoordRequest(_) => count_coord_request += 1,
                ParentsRequest(_, _) => count_parents_request += 1,
                RequestNewest(_) => count_request_newest += 1,
                UnitBroadcast(_) => count_rebroadcast += 1,
            }
        }
        let long_time_pending_tasks: Vec<_> = self
            .task_queue
            .iter()
            .filter(|st| st.counter >= 5)
            .collect();
        write!(f, "Member status report: ")?;
        write!(f, "task queue content: ")?;
        write!(
            f,
            "CoordRequest - {}, ParentsRequest - {}, UnitBroadcast - {}, RequestNewest - {}",
            count_coord_request, count_parents_request, count_rebroadcast, count_request_newest,
        )?;
        if !self.not_resolved_coords.is_empty() {
            write!(
                f,
                "; not_resolved_coords.len() - {}",
                self.not_resolved_coords.len()
            )?;
        }
        if !self.not_resolved_parents.is_empty() {
            write!(
                f,
                "; not_resolved_parents.len() - {}",
                self.not_resolved_parents.len()
            )?;
        }

        static ITEMS_PRINT_LIMIT: usize = 10;

        if !long_time_pending_tasks.is_empty() {
            write!(f, "; pending tasks with counter >= 5 -")?;
            write!(f, " {}", {
                long_time_pending_tasks
                    .iter()
                    .take(ITEMS_PRINT_LIMIT)
                    .join(", ")
            })?;

            if let Some(remaining) = long_time_pending_tasks.len().checked_sub(ITEMS_PRINT_LIMIT) {
                write!(f, " and {remaining} more")?
            }
        }
        write!(f, ".")?;
        Ok(())
    }
}

struct Member<H, D, S>
where
    H: Hasher,
    D: Data,
    S: Signature,
{
    config: Config,
    task_queue: TaskQueue<RepeatableTask<H, D, S>>,
    not_resolved_parents: HashSet<H::Hash>,
    not_resolved_coords: HashSet<UnitCoord>,
    newest_unit_resolved: bool,
    n_members: NodeCount,
    unit_messages_for_network: Sender<(UnitMessage<H, D, S>, Recipient)>,
    unit_messages_from_network: Receiver<UnitMessage<H, D, S>>,
    notifications_for_runway: Sender<RunwayNotificationIn<H, D, S>>,
    notifications_from_runway: Receiver<RunwayNotificationOut<H, D, S>>,
    resolved_requests: Receiver<Request<H>>,
    exiting: bool,
    top_units: NodeMap<Round>,
}

impl<H, D, S> Member<H, D, S>
where
    H: Hasher,
    D: Data,
    S: Signature,
{
    fn new(
        config: Config,
        unit_messages_for_network: Sender<(UnitMessage<H, D, S>, Recipient)>,
        unit_messages_from_network: Receiver<UnitMessage<H, D, S>>,
        notifications_for_runway: Sender<RunwayNotificationIn<H, D, S>>,
        notifications_from_runway: Receiver<RunwayNotificationOut<H, D, S>>,
        resolved_requests: Receiver<Request<H>>,
    ) -> Self {
        let n_members = config.n_members;

        Self {
            config,
            task_queue: TaskQueue::new(),
            not_resolved_parents: HashSet::new(),
            not_resolved_coords: HashSet::new(),
            newest_unit_resolved: false,
            n_members,
            unit_messages_for_network,
            unit_messages_from_network,
            notifications_for_runway,
            notifications_from_runway,
            resolved_requests,
            exiting: false,
            top_units: NodeMap::with_size(n_members),
        }
    }

    fn on_create(&mut self, u: UncheckedSignedUnit<H, D, S>) {
        self.send_unit_message(UnitMessage::NewUnit(u), Recipient::Everyone);
    }

    fn on_unit_discovered(&mut self, new_unit: UncheckedSignedUnit<H, D, S>) {
        let unit_creator = new_unit.as_signable().creator();
        let unit_round = new_unit.as_signable().round();
        if self
            .top_units
            .get(unit_creator)
            .map(|round| round < &unit_round)
            .unwrap_or(true)
        {
            self.top_units.insert(unit_creator, unit_round);
            let task = RepeatableTask::new(UnitBroadcast(new_unit));
            let delay = self.delay(&task.task);
            self.task_queue.schedule_in(task, delay)
        }
    }

    fn on_request_coord(&mut self, coord: UnitCoord) {
        trace!(target: "AlephBFT-member", "{:?} Dealing with missing coord notification {:?}.", self.index(), coord);
        if !self.not_resolved_coords.insert(coord) {
            return;
        }

        self.task_queue
            .schedule_now(RepeatableTask::new(CoordRequest(coord)));
        self.trigger_tasks();
    }

    fn on_request_parents(&mut self, u_hash: H::Hash, recipient: Recipient) {
        if !self.not_resolved_parents.insert(u_hash) {
            return;
        }

        self.task_queue
            .schedule_now(RepeatableTask::new(ParentsRequest(u_hash, recipient)));
        self.trigger_tasks();
    }

    fn on_request_newest(&mut self, salt: u64) {
        self.task_queue
            .schedule_now(RepeatableTask::new(RequestNewest(salt)));
        self.trigger_tasks();
    }

    fn trigger_tasks(&mut self) {
        while let Some(mut task) = self.task_queue.pop_due_task() {
            match self.task_details(&task.task, task.counter) {
                TaskDetails::Cancel => (),
                TaskDetails::Perform {
                    message,
                    recipient,
                    reschedule,
                } => {
                    self.send_unit_message(message, recipient);
                    task.counter += 1;
                    self.task_queue.schedule_in(task, reschedule)
                }
            }
        }
    }

    fn random_peer(&self) -> Recipient {
        let node = rand::thread_rng()
            .gen_range(0..self.n_members.into())
            .into();
        Recipient::Node(node)
    }

    fn index(&self) -> NodeIndex {
        self.config.node_ix
    }

    fn send_unit_message(&mut self, message: UnitMessage<H, D, S>, recipient: Recipient) {
        if self
            .unit_messages_for_network
            .unbounded_send((message, recipient))
            .is_err()
        {
            warn!(target: "AlephBFT-member", "{:?} Channel to network should be open", self.index());
            self.exiting = true;
        }
    }

    /// Given a task and the number of times it was performed, returns `Cancel` if the task is no longer active,
    /// `Delay(Duration)` if the task is active, but cannot be performed right now, and
    /// `Perform { message, recipient, reschedule }` if the task is to send `message` to `recipient` and it should
    /// be rescheduled after `reschedule`.
    fn task_details(&mut self, task: &Task<H, D, S>, counter: usize) -> TaskDetails<H, D, S> {
        match self.still_valid(task) {
            false => TaskDetails::Cancel,
            true => TaskDetails::Perform {
                message: self.message(task),
                recipient: self.recipient(task, counter),
                reschedule: self.delay(task),
            },
        }
    }

    fn message(&self, task: &Task<H, D, S>) -> UnitMessage<H, D, S> {
        match task {
            CoordRequest(coord) => UnitMessage::RequestCoord(self.index(), *coord),
            ParentsRequest(hash, _) => UnitMessage::RequestParents(self.index(), *hash),
            UnitBroadcast(unit) => UnitMessage::NewUnit(unit.clone()),
            RequestNewest(salt) => UnitMessage::RequestNewest(self.index(), *salt),
        }
    }

    fn recipient(&self, task: &Task<H, D, S>, counter: usize) -> Recipient {
        match (self.preferred_recipient(task), counter) {
            (Recipient::Everyone, _) => Recipient::Everyone,
            (recipient, 0) => recipient,
            (_, _) => self.random_peer(),
        }
    }

    fn preferred_recipient(&self, task: &Task<H, D, S>) -> Recipient {
        match task {
            CoordRequest(coord) => Recipient::Node(coord.creator()),
            ParentsRequest(_, preferred_recipient) => preferred_recipient.clone(),
            UnitBroadcast(_) => Recipient::Everyone,
            RequestNewest(_) => Recipient::Everyone,
        }
    }

    fn still_valid(&self, task: &Task<H, D, S>) -> bool {
        match task {
            CoordRequest(coord) => self.not_resolved_coords.contains(coord),
            ParentsRequest(hash, _preferred_recipient) => self.not_resolved_parents.contains(hash),
            RequestNewest(_) => !self.newest_unit_resolved,
            UnitBroadcast(unit) => {
                Some(&unit.as_signable().round())
                    == self.top_units.get(unit.as_signable().creator())
            }
        }
    }

    /// Most tasks use `requests_interval` (see [crate::DelayConfig]) as their delay.
    /// The exception is [Task::UnitBroadcast] - this one picks a random delay between
    /// `unit_rebroadcast_interval_min` and `unit_rebroadcast_interval_max`.
    fn delay(&self, task: &Task<H, D, S>) -> Duration {
        match task {
            UnitBroadcast(_) => {
                let low = self.config.delay_config.unit_rebroadcast_interval_min;
                let high = self.config.delay_config.unit_rebroadcast_interval_max;
                let millis = rand::thread_rng().gen_range(low.as_millis()..high.as_millis());
                Duration::from_millis(millis as u64)
            }
            _ => self.config.delay_config.requests_interval,
        }
    }

    fn on_unit_message_from_units(&mut self, message: RunwayNotificationOut<H, D, S>) {
        match message {
            RunwayNotificationOut::NewSelfUnit(u) => self.on_create(u),
            RunwayNotificationOut::NewAnyUnit(u) => self.on_unit_discovered(u),
            RunwayNotificationOut::Request(request, recipient) => match request {
                Request::Coord(coord) => self.on_request_coord(coord),
                Request::Parents(u_hash) => self.on_request_parents(u_hash, recipient),
                Request::NewestUnit(salt) => self.on_request_newest(salt),
            },
            RunwayNotificationOut::Response(response, recipient) => match response {
                Response::Coord(u) => {
                    let message = UnitMessage::ResponseCoord(u);
                    self.send_unit_message(message, Recipient::Node(recipient))
                }
                Response::Parents(u_hash, parents) => {
                    let message = UnitMessage::ResponseParents(u_hash, parents);
                    self.send_unit_message(message, Recipient::Node(recipient))
                }
                Response::NewestUnit(response) => {
                    let requester = response.as_signable().requester();
                    let message = UnitMessage::ResponseNewest(response);
                    self.send_unit_message(message, Recipient::Node(requester))
                }
            },
        }
    }

    fn status_report(&self) {
        let status = MemberStatus::new(
            &self.task_queue,
            &self.not_resolved_parents,
            &self.not_resolved_coords,
        );
        debug!(target: "AlephBFT-member", "{}", status);
    }

    async fn run(mut self, mut terminator: Terminator) {
        let ticker_delay = self.config.delay_config.tick_interval;
        let mut ticker = Delay::new(ticker_delay).fuse();
        let status_ticker_delay = Duration::from_secs(10);
        let mut status_ticker = Delay::new(status_ticker_delay).fuse();

        loop {
            futures::select! {
                event = self.notifications_from_runway.next() => match event {
                    Some(message) => {
                        self.on_unit_message_from_units(message);
                    },
                    None => {
                        error!(target: "AlephBFT-member", "{:?} Unit message stream from Runway closed.", self.index());
                        break;
                    },
                },

                event = self.resolved_requests.next() => match event {
                    Some(request) => match request {
                        Request::Coord(coord) => {
                            self.not_resolved_coords.remove(&coord);
                        },
                        Request::Parents(u_hash) => {
                            self.not_resolved_parents.remove(&u_hash);
                        },
                        Request::NewestUnit(_) => {
                            self.newest_unit_resolved = true;
                        }
                    },
                    None => {
                        error!(target: "AlephBFT-member", "{:?} Resolved-requests stream from Runway closed.", self.index());
                        break;
                    }
                },

                event = self.unit_messages_from_network.next() => match event {
                    Some(message) => match message.try_into() {
                        Ok(notification) => {
                            self.send_notification_to_runway(notification)
                        },
                        Err(_) => error!(target: "AlephBFT-member", "{:?} Unable to convert a UnitMessage into an instance of RunwayNotificationIn.", self.index()),
                    },
                    None => {
                        error!(target: "AlephBFT-member", "{:?} Unit message stream from network closed.", self.index());
                        break;
                    },
                },

                _ = &mut ticker => {
                    self.trigger_tasks();
                    ticker = Delay::new(ticker_delay).fuse();
                },

                _ = &mut status_ticker => {
                    self.status_report();
                    status_ticker = Delay::new(status_ticker_delay).fuse();
                },

                _ = &mut terminator.get_exit() => {
                    debug!(target: "AlephBFT-member", "{:?} received exit signal", self.index());
                    self.exiting = true;
                },
            }
            if self.exiting {
                debug!(target: "AlephBFT-member", "{:?} Member decided to exit.", self.index());
                terminator.terminate_sync().await;
                break;
            }
        }

        debug!(target: "AlephBFT-member", "{:?} Member stopped.", self.index());
    }

    fn send_notification_to_runway(&mut self, notification: RunwayNotificationIn<H, D, S>) {
        if self
            .notifications_for_runway
            .unbounded_send(notification)
            .is_err()
        {
            warn!(target: "AlephBFT-member", "{:?} Sender to runway with RunwayNotificationIn messages should be open", self.index());
            self.exiting = true;
        }
    }
}

/// Starts the consensus algorithm as an async task. It stops establishing consensus for new data items after
/// reaching the threshold specified in [`Config::max_round`] or upon receiving a stop signal from `exit`.
/// For a detailed description of the consensus implemented by `run_session` see
/// [docs for devs](https://cardinal-cryptography.github.io/AlephBFT/index.html)
/// or the [original paper](https://arxiv.org/abs/1908.05156).
pub async fn run_session<
    H: Hasher,
    D: Data,
    DP: DataProvider<D>,
    FH: FinalizationHandler<D>,
    US: Write + Send + Sync + 'static,
    UL: Read + Send + Sync + 'static,
    N: Network<NetworkData<H, D, MK::Signature, MK::PartialMultisignature>> + 'static,
    SH: SpawnHandle,
    MK: MultiKeychain,
>(
    config: Config,
    local_io: LocalIO<D, DP, FH, US, UL>,
    network: N,
    keychain: MK,
    spawn_handle: SH,
    mut terminator: Terminator,
) {
    let index = config.node_ix;
    info!(target: "AlephBFT-member", "{:?} Starting a new session.", index);
    debug!(target: "AlephBFT-member", "{:?} Spawning party for a session.", index);

    let (alert_messages_for_alerter, alert_messages_from_network) = mpsc::unbounded();
    let (alert_messages_for_network, alert_messages_from_alerter) = mpsc::unbounded();
    let (unit_messages_for_units, unit_messages_from_network) = mpsc::unbounded();
    let (unit_messages_for_network, unit_messages_from_units) = mpsc::unbounded();
    let (runway_messages_for_runway, runway_messages_from_network) = mpsc::unbounded();
    let (runway_messages_for_network, runway_messages_from_runway) = mpsc::unbounded();
    let (resolved_requests_tx, resolved_requests_rx) = mpsc::unbounded();

    debug!(target: "AlephBFT-member", "{:?} Spawning network.", index);
    let network_terminator = terminator.add_offspring_connection("AlephBFT-network");

    let network_handle = spawn_handle
        .spawn_essential("member/network", async move {
            network::run(
                network,
                unit_messages_from_units,
                unit_messages_for_units,
                alert_messages_from_alerter,
                alert_messages_for_alerter,
                network_terminator,
            )
            .await
        })
        .fuse();
    pin_mut!(network_handle);
    debug!(target: "AlephBFT-member", "{:?} Network spawned.", index);

    debug!(target: "AlephBFT-member", "{:?} Initializing Runway.", index);
    let runway_terminator = terminator.add_offspring_connection("AlephBFT-runway");
    let network_io = NetworkIO {
        alert_messages_for_network,
        alert_messages_from_network,
        unit_messages_from_network: runway_messages_from_network,
        unit_messages_for_network: runway_messages_for_network,
        resolved_requests: resolved_requests_tx,
    };
    let runway_io = RunwayIO::new(
        local_io.data_provider,
        local_io.finalization_handler,
        local_io.unit_saver,
        local_io.unit_loader,
    );
    let spawn_copy = spawn_handle.clone();
    let config_copy = config.clone();
    let runway_handle = spawn_handle
        .spawn_essential("member/runway", async move {
            runway::run(
                config_copy,
                runway_io,
                &keychain,
                spawn_copy,
                network_io,
                runway_terminator,
            )
            .await
        })
        .fuse();
    pin_mut!(runway_handle);
<<<<<<< HEAD
    debug!(target: "AlephBFT-member", "{:?} Runway initialized.", index);
=======
    info!(target: "AlephBFT-member", "{:?} Runway spawned.", index);
>>>>>>> a0d180d4

    debug!(target: "AlephBFT-member", "{:?} Initializing Member.", index);
    let member = Member::new(
        config,
        unit_messages_for_network,
        unit_messages_from_network,
        runway_messages_for_runway,
        runway_messages_from_runway,
        resolved_requests_rx,
    );
    let member_terminator = terminator.add_offspring_connection("AlephBFT-member");
    let member_handle = spawn_handle
        .spawn_essential("member", async move {
            member.run(member_terminator).await;
        })
        .fuse();
    pin_mut!(member_handle);
    debug!(target: "AlephBFT-member", "{:?} Member initialized.", index);

    futures::select! {
        _ = network_handle => {
            error!(target: "AlephBFT-member", "{:?} Network-hub terminated early.", index);
        },

        _ = runway_handle => {
            error!(target: "AlephBFT-member", "{:?} Runway terminated early.", index);
        },

        _ = member_handle => {
            error!(target: "AlephBFT-member", "{:?} Member terminated early.", index);
        },

        _ = &mut terminator.get_exit() => {
            debug!(target: "AlephBFT-member", "{:?} exit channel was called.", index);
        },
    }

    debug!(target: "AlephBFT-member", "{:?} Run ending.", index);

    let terminator_handle = terminator.terminate_sync().fuse();
    pin_mut!(terminator_handle);

    loop {
        futures::select! {
            _ = runway_handle => {
                debug!(target: "AlephBFT-member", "{:?} Runway stopped.", index);
            },

            _ = member_handle => {
                debug!(target: "AlephBFT-member", "{:?} Member stopped.", index);
            },

            _ = terminator_handle => {}

            complete => break,
        }
    }

    if !network_handle.is_terminated() {
        if let Err(()) = network_handle.await {
            warn!(target: "AlephBFT-member", "{:?} Network task stopped with an error", index);
        }
        debug!(target: "AlephBFT-member", "{:?} Network stopped.", index);
    }

    info!(target: "AlephBFT-member", "{:?} Session ended.", index);
}<|MERGE_RESOLUTION|>--- conflicted
+++ resolved
@@ -634,11 +634,7 @@
         })
         .fuse();
     pin_mut!(runway_handle);
-<<<<<<< HEAD
-    debug!(target: "AlephBFT-member", "{:?} Runway initialized.", index);
-=======
-    info!(target: "AlephBFT-member", "{:?} Runway spawned.", index);
->>>>>>> a0d180d4
+    debug!(target: "AlephBFT-member", "{:?} Runway spawned.", index);
 
     debug!(target: "AlephBFT-member", "{:?} Initializing Member.", index);
     let member = Member::new(
