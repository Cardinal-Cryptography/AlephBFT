use crate::{
    alerts::ForkingNotification,
    dag::{
        Dag as GenericDag, DagResult, ReconstructedUnit as GenericReconstructedUnit,
        Request as GenericRequest,
    },
    extension::Ordering,
    units::{
        ControlHash, FullUnit, PreUnit, SignedUnit as GenericSignedUnit, Unit, UnitStore,
        UnitWithParents as _, Validator,
    },
    NodeCount, NodeIndex, NodeMap, NodeSubset, OrderedUnit, Round, Signed, UnitFinalizationHandler,
};
use aleph_bft_mock::{Data, Hash64, Hasher64, Keychain};
use log::debug;
use parking_lot::Mutex;
use rand::{distributions::Open01, prelude::*};
use std::{
    collections::{HashMap, HashSet},
    sync::Arc,
};

type Request = GenericRequest<Hasher64>;
type SignedUnit = GenericSignedUnit<Hasher64, Data, Keychain>;
type ReconstructedUnit = GenericReconstructedUnit<SignedUnit>;
type Dag = GenericDag<Hasher64, Data, Keychain>;

#[derive(Clone)]
struct UnitWithParents {
    unit: SignedUnit,
    parent_hashes: NodeMap<(Hash64, Round)>,
}

impl UnitWithParents {
    fn new(
        round: Round,
        creator: NodeIndex,
        variant: Data,
        parent_hashes: NodeMap<(Hash64, Round)>,
    ) -> Self {
        let keychain = Keychain::new(parent_hashes.size(), creator);
        let control_hash = ControlHash::new(&parent_hashes);
        let pre_unit = PreUnit::new(creator, round, control_hash);
        let unit = Signed::sign(FullUnit::new(pre_unit, Some(variant), 0), &keychain);
        UnitWithParents {
            unit,
            parent_hashes,
        }
    }

    fn hash(&self) -> Hash64 {
        self.unit.hash()
    }

    fn parent_hashes(&self) -> Vec<Hash64> {
        self.parent_hashes.values().map(|(hash, _)| hash).cloned().collect()
    }
}

struct DagFeeder {
    units: Vec<UnitWithParents>,
    units_map: HashMap<Hash64, UnitWithParents>,
    // we hold all forker units, to accept all forks
    // this is not realistic, but simulates a kinda "worse than worst case scenario"
    forker_units: HashMap<NodeIndex, Vec<UnitWithParents>>,
    store: UnitStore<ReconstructedUnit>,
    dag: Dag,
    result: Vec<ReconstructedUnit>,
}

impl DagFeeder {
    fn new(
        node_id: NodeIndex,
        units: Vec<UnitWithParents>,
        forker_units: HashMap<NodeIndex, Vec<UnitWithParents>>,
    ) -> DagFeeder {
        let units_map = units.iter().map(|u| (u.hash(), u.clone())).collect();
        let node_count = units
            .first()
            .expect("we have at least one unit")
            .unit
            .control_hash()
            .n_members();
        // the index is unimportant, since we don't actually actively use signing here
        let dag = Dag::new(Validator::new(0, Keychain::new(node_count, node_id), 2137));
        let store = UnitStore::new(node_count);
        DagFeeder {
            units,
            units_map,
            forker_units,
            store,
            dag,
            result: Vec::new(),
        }
    }

    fn on_request(&mut self, request: Request) {
        use GenericRequest::*;
        match request {
            ParentsOf(h) => {
                // We need to answer these requests as otherwise reconstruction cannot make progress
                let parents = self
                    .units_map
                    .get(&h)
                    .expect("we have all the units")
                    .parent_hashes()
                    .iter()
                    .map(|hash| {
                        self.units_map
                            .get(hash)
                            .expect("we have all the units")
                            .unit
                            .clone()
                            .into()
                    })
                    .collect();
                let DagResult {
                    units,
                    requests,
                    alerts,
                } = self.dag.add_parents(h, parents, &self.store);
                for unit in units {
                    self.on_reconstructed_unit(unit);
                }
                for alert in alerts {
                    self.on_alert(alert.forker());
                    // have to repeat it, as it wasn't properly accepted because of the alert
                    self.on_request(ParentsOf(h));
                }
                for request in requests {
                    self.on_request(request);
                }
            }
            Coord(_) => {
                // We don't need to answer missing units requests.
            }
        }
    }

    fn on_reconstructed_unit(&mut self, unit: ReconstructedUnit) {
        let h = unit.hash();
<<<<<<< HEAD
        let parents = unit.parents().cloned().collect::<Vec<_>>();
=======
        let parents: HashSet<_> = unit.parents().cloned().collect();
>>>>>>> 71f03144
        let expected_hashes: HashSet<_> = self
            .units_map
            .get(&h)
            .expect("we have the unit")
            .parent_hashes()
            .into_iter()
            .collect();

<<<<<<< HEAD
        assert_eq!(parents.into_iter().collect::<HashSet<_>>(), expected_hashes);
=======
        assert_eq!(parents, expected_hashes);
>>>>>>> 71f03144
        self.result.push(unit.clone());
        self.store.insert(unit);
    }

    fn on_alert(&mut self, forker: NodeIndex) {
        let committed_units = self
            .forker_units
            .get(&forker)
            .expect("we have units for forkers")
            .iter()
            .map(|unit| unit.unit.clone().into())
            .collect();
        let DagResult {
            units,
            requests,
            alerts,
        } = self
            .dag
            .process_forking_notification(ForkingNotification::Units(committed_units), &self.store);
        assert!(alerts.is_empty());
        for unit in units {
            self.on_reconstructed_unit(unit);
        }
        for request in requests {
            self.on_request(request);
        }
    }

    fn feed(mut self) -> Vec<ReconstructedUnit> {
        let units = self.units.clone();
        for unit in units {
            let DagResult {
                units,
                requests,
                alerts,
            } = self.dag.add_unit(unit.unit.into(), &self.store);
            for unit in units {
                self.on_reconstructed_unit(unit);
            }
            for alert in alerts {
                self.on_alert(alert.forker());
            }
            for request in requests {
                self.on_request(request);
            }
        }
        self.result
    }
}

struct RecordingHandler {
    finalized: Arc<Mutex<Vec<Data>>>,
}

impl RecordingHandler {
    fn new() -> (Self, Arc<Mutex<Vec<Data>>>) {
        let finalized = Arc::new(Mutex::new(Vec::new()));
        (
            RecordingHandler {
                finalized: finalized.clone(),
            },
            finalized,
        )
    }
}

impl UnitFinalizationHandler for RecordingHandler {
    type Data = Data;
    type Hasher = Hasher64;

    fn batch_finalized(&mut self, batch: Vec<OrderedUnit<Self::Data, Self::Hasher>>) {
        let mut batch_of_data = batch.into_iter().filter_map(|unit| unit.data).collect();
        self.finalized.lock().append(&mut batch_of_data)
    }
}

fn run_consensus_on_dag(
    units: Vec<UnitWithParents>,
    forker_units: HashMap<NodeIndex, Vec<UnitWithParents>>,
) -> Vec<Data> {
    let node_id = NodeIndex(0);
    let feeder = DagFeeder::new(node_id, units, forker_units);
    let (recording_handler, finalized) = RecordingHandler::new();
    let mut ordering = Ordering::new(recording_handler);
    for unit in feeder.feed() {
        ordering.add_unit(unit);
    }
    let finalized = finalized.lock().clone();
    finalized
}

fn generate_random_dag(
    n_members: NodeCount,
    height: Round,
    seed: u64,
) -> (
    Vec<UnitWithParents>,
    HashMap<NodeIndex, Vec<UnitWithParents>>,
) {
    // The below asserts are mainly because these numbers must fit in 8 bits for hashing but also: this is
    // meant to be run for small dags only -- it's not optimized for large dags.
    assert!(n_members < 100.into());
    assert!(height < 100);

    let mut rng = StdRng::seed_from_u64(seed);
    let max_forkers = n_members - n_members.consensus_threshold();
    let n_forkers = NodeCount(rng.gen_range(0..=max_forkers.0));
    let mut forker_bitmap = NodeSubset::with_size(n_members);
    // below we select n_forkers forkers at random
    for forker_ix in n_members
        .into_iterator()
        .choose_multiple(&mut rng, n_forkers.into())
    {
        forker_bitmap.insert(forker_ix);
    }
    // The probability that a node stops creating units at a given round.
    // For a fixed node the probability that it will terminate before height is a constant around 0.1
    let prob_terminate = 0.15 / ((height + 1) as f64);
    // Maximum number of forks per round per forker.
    let max_variants: u32 = rng.gen_range(1..=4);

    let threshold = n_members.consensus_threshold();

    let mut forker_units: HashMap<NodeIndex, Vec<UnitWithParents>> = HashMap::new();
    let mut dag: Vec<Vec<Vec<UnitWithParents>>> =
        vec![vec![vec![]; n_members.into()]; height.into()];
    // dag is a (height x n_members)-dimensional array consisting of empty vectors.

    let mut all_ixs: Vec<_> = n_members.into_iterator().collect();

    for r in 0..height {
        for node_ix in n_members.into_iterator() {
            let mut n_variants = if forker_bitmap[node_ix] {
                rng.gen_range(1..=max_variants)
            } else {
                1
            };
            let rand_val: f64 = rng.sample(Open01);
            if rand_val < prob_terminate {
                // this node terminates at this round
                n_variants = 0;
            }
            for variant in 0..n_variants {
                let mut parents = NodeMap::with_size(n_members);
                if r != 0 {
                    let previous_round_index = (r - 1) as usize;
                    if dag[previous_round_index][node_ix.0].is_empty() {
                        //Impossible to create a valid unit because we cannot refer to parent from previous round.
                        break;
                    }
                    let mut n_max_parents = NodeCount(0);
                    for p_ix in n_members.into_iterator() {
                        if !dag[previous_round_index][p_ix.0].is_empty() {
                            n_max_parents += 1.into();
                        }
                    }
                    if n_max_parents < threshold {
                        //Impossible to create a valid unit -- not enough parents;
                        break;
                    }

                    all_ixs.shuffle(&mut rng);
                    // The loop below makes the first element of all_ixs equal to node_ix (the currently considered creator)
                    // This is to make sure that it will be chosen as a parent
                    for i in n_members.into_iterator() {
                        if all_ixs[i.0] == node_ix {
                            all_ixs.swap(0, i.0);
                            break;
                        }
                    }

                    let n_parents = NodeCount(rng.gen_range(threshold.0..=n_max_parents.0));
                    let mut curr_n_parents = NodeCount(0);

                    for parent_ix in all_ixs.iter() {
                        if dag[previous_round_index][parent_ix.0].is_empty() {
                            continue;
                        }
                        let parent = dag[previous_round_index][parent_ix.0]
                            .choose(&mut rng)
                            .unwrap();
                        parents.insert(*parent_ix, (parent.hash(), r - 1));
                        curr_n_parents += 1.into();
                        if curr_n_parents == n_parents {
                            break;
                        }
                    }
                }
                let unit = UnitWithParents::new(r, node_ix, variant, parents);
                if forker_bitmap[node_ix] {
                    forker_units.entry(node_ix).or_default().push(unit.clone());
                }
                dag[r as usize][node_ix.0].push(unit);
            }
        }
    }
    let mut dag_units = Vec::new();
    for round_units in dag.iter().take(height.into()) {
        for coord_units in round_units.iter().take(n_members.into()) {
            for unit in coord_units {
                dag_units.push(unit.clone());
            }
        }
    }
    (dag_units, forker_units)
}

#[tokio::test]
async fn ordering_random_dag_consistency_under_permutations() {
    for seed in 0..4u64 {
        let mut rng = StdRng::seed_from_u64(seed);
        let n_members = NodeCount(rng.gen_range(1..11));
        let height = rng.gen_range(3..11);
        let (mut units, forker_units) = generate_random_dag(n_members, height, seed);
        let finalized_data = run_consensus_on_dag(units.clone(), forker_units.clone());
        debug!(target: "dag-test",
            "seed {:?} n_members {:?} height {:?} data_len {:?}",
            seed,
            n_members,
            height,
            finalized_data.len()
        );
        for i in 0..8 {
            units.shuffle(&mut rng);
            let other_finalized_data = run_consensus_on_dag(units.clone(), forker_units.clone());
            if other_finalized_data != finalized_data {
                debug!(target: "dag-test",
                    "seed {:?} n_members {:?} height {:?} i {:?}",
                    seed, n_members, height, i
                );
                debug!(target: "dag-test",
                    "batch lens {:?} \n {:?}",
                    finalized_data.len(),
                    other_finalized_data.len()
                );
                assert_eq!(other_finalized_data, finalized_data);
            }
        }
    }
}<|MERGE_RESOLUTION|>--- conflicted
+++ resolved
@@ -139,11 +139,7 @@
 
     fn on_reconstructed_unit(&mut self, unit: ReconstructedUnit) {
         let h = unit.hash();
-<<<<<<< HEAD
-        let parents = unit.parents().cloned().collect::<Vec<_>>();
-=======
         let parents: HashSet<_> = unit.parents().cloned().collect();
->>>>>>> 71f03144
         let expected_hashes: HashSet<_> = self
             .units_map
             .get(&h)
@@ -152,11 +148,7 @@
             .into_iter()
             .collect();
 
-<<<<<<< HEAD
-        assert_eq!(parents.into_iter().collect::<HashSet<_>>(), expected_hashes);
-=======
         assert_eq!(parents, expected_hashes);
->>>>>>> 71f03144
         self.result.push(unit.clone());
         self.store.insert(unit);
     }
