--- conflicted
+++ resolved
@@ -2,14 +2,10 @@
     testing::{init_log, spawn_honest_member},
     NodeCount, SpawnHandle,
 };
-<<<<<<< HEAD
 use aleph_bft_mock::{Router, Spawner};
-use futures::StreamExt;
-=======
 use futures::StreamExt;
 use parking_lot::Mutex;
 use std::sync::Arc;
->>>>>>> 5af55d7c
 
 async fn honest_members_agree_on_batches(
     n_members: NodeCount,
