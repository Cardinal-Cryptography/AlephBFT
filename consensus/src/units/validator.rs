--- conflicted
+++ resolved
@@ -56,13 +56,8 @@
     }
 }
 
-<<<<<<< HEAD
 #[derive(Clone, Eq, PartialEq, Debug, Hash)]
-pub struct Validator<'a, K: Keychain> {
-=======
-#[derive(Clone)]
 pub struct Validator<K: Keychain> {
->>>>>>> e0dd2395
     session_id: SessionId,
     keychain: K,
     max_round: Round,
