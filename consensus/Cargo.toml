--- conflicted
+++ resolved
@@ -1,10 +1,6 @@
 [package]
 name = "aleph-bft"
-<<<<<<< HEAD
-version = "0.15.2"
-=======
-version = "0.16.0"
->>>>>>> bd761026
+version = "0.16.1"
 edition = "2021"
 authors = ["Cardinal Cryptography"]
 categories = ["algorithms", "data-structures", "cryptography", "database"]
