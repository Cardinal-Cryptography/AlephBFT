--- conflicted
+++ resolved
@@ -1,10 +1,6 @@
 [package]
 name = "aleph-bft"
-<<<<<<< HEAD
-version = "0.40.1"
-=======
-version = "0.41.0"
->>>>>>> 1a35839a
+version = "0.41.1"
 edition = "2021"
 authors = ["Cardinal Cryptography"]
 categories = ["algorithms", "data-structures", "cryptography", "database"]
