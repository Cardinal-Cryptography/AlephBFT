--- conflicted
+++ resolved
@@ -10,12 +10,7 @@
 aleph-bft = { path = "../../consensus", version = "*" }
 aleph-bft-mock = { path = "../../mock", version = "*" }
 async-trait = "0.1"
-<<<<<<< HEAD
-chrono = "0.4"
 clap = { version = "3.2.1", features = ["derive"] }
-=======
-clap = { version = "3.1.8", features = ["derive"] }
->>>>>>> 3f43faf2
 codec = { package = "parity-scale-codec", version = "3.0", default-features = false, features = ["derive"] }
 env_logger = "0.9"
 futures = "0.3"
